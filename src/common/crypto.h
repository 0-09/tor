/* Copyright (c) 2001, Matej Pfajfar.
 * Copyright (c) 2001-2004, Roger Dingledine.
 * Copyright (c) 2004-2006, Roger Dingledine, Nick Mathewson.
 * Copyright (c) 2007-2017, The Tor Project, Inc. */
/* See LICENSE for licensing information */

/**
 * \file crypto.h
 *
 * \brief Headers for crypto.c
 **/

#ifndef TOR_CRYPTO_H
#define TOR_CRYPTO_H

#include "orconfig.h"

#include <stdio.h>
#include "torint.h"
#include "testsupport.h"
#include "compat.h"
#include "util.h"
#include "crypto_rsa.h"

#include "keccak-tiny/keccak-tiny.h"

/** Length of our symmetric cipher's keys of 128-bit. */
#define CIPHER_KEY_LEN 16
/** Length of our symmetric cipher's IV of 128-bit. */
#define CIPHER_IV_LEN 16
/** Length of our symmetric cipher's keys of 256-bit. */
#define CIPHER256_KEY_LEN 32
/** Length of our DH keys. */
#define DH_BYTES (1024/8)

/** Length of encoded public key fingerprints, including space; but not
 * including terminating NUL. */
#define FINGERPRINT_LEN 49

typedef struct aes_cnt_cipher crypto_cipher_t;
typedef struct crypto_dh_t crypto_dh_t;

#define DIGEST_CHECKPOINT_BYTES (SIZEOF_VOID_P + 512)
/** Structure used to temporarily save the a digest object. Only implemented
 * for SHA1 digest for now. */
typedef struct crypto_digest_checkpoint_t {
  uint8_t mem[DIGEST_CHECKPOINT_BYTES];
} crypto_digest_checkpoint_t;

/* global state */
int crypto_early_init(void) ATTR_WUR;
int crypto_global_init(int hardwareAccel,
                       const char *accelName,
                       const char *accelPath) ATTR_WUR;
#ifdef USE_DMALLOC
int crypto_use_tor_alloc_functions(void);
#endif

void crypto_thread_cleanup(void);
int crypto_global_cleanup(void);

/* environment setup */
void crypto_set_tls_dh_prime(void);
crypto_cipher_t *crypto_cipher_new(const char *key);
crypto_cipher_t *crypto_cipher_new_with_bits(const char *key, int bits);
crypto_cipher_t *crypto_cipher_new_with_iv(const char *key, const char *iv);
crypto_cipher_t *crypto_cipher_new_with_iv_and_bits(const uint8_t *key,
                                                    const uint8_t *iv,
                                                    int bits);
void crypto_cipher_free_(crypto_cipher_t *env);
#define crypto_cipher_free(c) \
  FREE_AND_NULL(crypto_cipher_t, crypto_cipher_free_, (c))

/* symmetric crypto */
const char *crypto_cipher_get_key(crypto_cipher_t *env);

int crypto_cipher_encrypt(crypto_cipher_t *env, char *to,
                          const char *from, size_t fromlen);
int crypto_cipher_decrypt(crypto_cipher_t *env, char *to,
                          const char *from, size_t fromlen);
void crypto_cipher_crypt_inplace(crypto_cipher_t *env, char *d, size_t len);

int crypto_cipher_encrypt_with_iv(const char *key,
                                  char *to, size_t tolen,
                                  const char *from, size_t fromlen);
int crypto_cipher_decrypt_with_iv(const char *key,
                                  char *to, size_t tolen,
                                  const char *from, size_t fromlen);

<<<<<<< HEAD
/* SHA-1 and other digests. */
int crypto_digest(char *digest, const char *m, size_t len);
int crypto_digest256(char *digest, const char *m, size_t len,
                     digest_algorithm_t algorithm);
int crypto_digest512(char *digest, const char *m, size_t len,
                     digest_algorithm_t algorithm);
int crypto_common_digests(common_digests_t *ds_out, const char *m, size_t len);
struct smartlist_t;
void crypto_digest_smartlist_prefix(char *digest_out, size_t len_out,
                                    const char *prepend,
                                    const struct smartlist_t *lst,
                                    const char *append,
                                    digest_algorithm_t alg);
void crypto_digest_smartlist(char *digest_out, size_t len_out,
                             const struct smartlist_t *lst, const char *append,
                             digest_algorithm_t alg);
const char *crypto_digest_algorithm_get_name(digest_algorithm_t alg);
size_t crypto_digest_algorithm_get_length(digest_algorithm_t alg);
int crypto_digest_algorithm_parse_name(const char *name);
crypto_digest_t *crypto_digest_new(void);
crypto_digest_t *crypto_digest256_new(digest_algorithm_t algorithm);
crypto_digest_t *crypto_digest512_new(digest_algorithm_t algorithm);
void crypto_digest_free_(crypto_digest_t *digest);
#define crypto_digest_free(d) \
  FREE_AND_NULL(crypto_digest_t, crypto_digest_free_, (d))
void crypto_digest_add_bytes(crypto_digest_t *digest, const char *data,
                             size_t len);
void crypto_digest_get_digest(crypto_digest_t *digest,
                              char *out, size_t out_len);
crypto_digest_t *crypto_digest_dup(const crypto_digest_t *digest);
void crypto_digest_checkpoint(crypto_digest_checkpoint_t *checkpoint,
                              const crypto_digest_t *digest);
void crypto_digest_restore(crypto_digest_t *digest,
                           const crypto_digest_checkpoint_t *checkpoint);
void crypto_digest_assign(crypto_digest_t *into,
                          const crypto_digest_t *from);
void crypto_hmac_sha256(char *hmac_out,
                        const char *key, size_t key_len,
                        const char *msg, size_t msg_len);
void crypto_mac_sha3_256(uint8_t *mac_out, size_t len_out,
                         const uint8_t *key, size_t key_len,
                         const uint8_t *msg, size_t msg_len);

crypto_xof_t *crypto_xof_new(void);
void crypto_xof_add_bytes(crypto_xof_t *xof, const uint8_t *data, size_t len);
void crypto_xof_squeeze_bytes(crypto_xof_t *xof, uint8_t *out, size_t len);
void crypto_xof_free_(crypto_xof_t *xof);
#define crypto_xof_free(xof) \
  FREE_AND_NULL(crypto_xof_t, crypto_xof_free_, (xof))

=======
>>>>>>> 7759ac8d
/* Key negotiation */
#define DH_TYPE_CIRCUIT 1
#define DH_TYPE_REND 2
#define DH_TYPE_TLS 3
crypto_dh_t *crypto_dh_new(int dh_type);
crypto_dh_t *crypto_dh_dup(const crypto_dh_t *dh);
int crypto_dh_get_bytes(crypto_dh_t *dh);
int crypto_dh_generate_public(crypto_dh_t *dh);
int crypto_dh_get_public(crypto_dh_t *dh, char *pubkey_out,
                         size_t pubkey_out_len);
ssize_t crypto_dh_compute_secret(int severity, crypto_dh_t *dh,
                             const char *pubkey, size_t pubkey_len,
                             char *secret_out, size_t secret_out_len);
void crypto_dh_free_(crypto_dh_t *dh);
#define crypto_dh_free(dh) FREE_AND_NULL(crypto_dh_t, crypto_dh_free_, (dh))

int crypto_expand_key_material_TAP(const uint8_t *key_in,
                                   size_t key_in_len,
                                   uint8_t *key_out, size_t key_out_len);
int crypto_expand_key_material_rfc5869_sha256(
                                    const uint8_t *key_in, size_t key_in_len,
                                    const uint8_t *salt_in, size_t salt_in_len,
                                    const uint8_t *info_in, size_t info_in_len,
                                    uint8_t *key_out, size_t key_out_len);

/* random numbers */
int crypto_seed_rng(void) ATTR_WUR;
MOCK_DECL(void,crypto_rand,(char *to, size_t n));
void crypto_rand_unmocked(char *to, size_t n);
void crypto_strongest_rand(uint8_t *out, size_t out_len);
int crypto_rand_int(unsigned int max);
int crypto_rand_int_range(unsigned int min, unsigned int max);
uint64_t crypto_rand_uint64_range(uint64_t min, uint64_t max);
time_t crypto_rand_time_range(time_t min, time_t max);
uint64_t crypto_rand_uint64(uint64_t max);
double crypto_rand_double(void);
struct tor_weak_rng_t;
void crypto_seed_weak_rng(struct tor_weak_rng_t *rng);
int crypto_init_siphash_key(void);

char *crypto_random_hostname(int min_rand_len, int max_rand_len,
                             const char *prefix, const char *suffix);

struct smartlist_t;
void *smartlist_choose(const struct smartlist_t *sl);
void smartlist_shuffle(struct smartlist_t *sl);

/** OpenSSL-based utility functions. */
void memwipe(void *mem, uint8_t byte, size_t sz);

/* Prototypes for private functions only used by tortls.c, crypto.c, and the
 * unit tests. */
struct dh_st;
struct dh_st *crypto_dh_get_dh_(crypto_dh_t *dh);

void crypto_add_spaces_to_fp(char *out, size_t outlen, const char *in);

#ifdef CRYPTO_PRIVATE

STATIC int crypto_force_rand_ssleay(void);
STATIC int crypto_strongest_rand_raw(uint8_t *out, size_t out_len);

#ifdef TOR_UNIT_TESTS
extern int break_strongest_rng_syscall;
extern int break_strongest_rng_fallback;
#endif
#endif /* defined(CRYPTO_PRIVATE) */

#endif /* !defined(TOR_CRYPTO_H) */
<|MERGE_RESOLUTION|>--- conflicted
+++ resolved
@@ -40,13 +40,6 @@
 typedef struct aes_cnt_cipher crypto_cipher_t;
 typedef struct crypto_dh_t crypto_dh_t;
 
-#define DIGEST_CHECKPOINT_BYTES (SIZEOF_VOID_P + 512)
-/** Structure used to temporarily save the a digest object. Only implemented
- * for SHA1 digest for now. */
-typedef struct crypto_digest_checkpoint_t {
-  uint8_t mem[DIGEST_CHECKPOINT_BYTES];
-} crypto_digest_checkpoint_t;
-
 /* global state */
 int crypto_early_init(void) ATTR_WUR;
 int crypto_global_init(int hardwareAccel,
@@ -87,59 +80,6 @@
                                   char *to, size_t tolen,
                                   const char *from, size_t fromlen);
 
-<<<<<<< HEAD
-/* SHA-1 and other digests. */
-int crypto_digest(char *digest, const char *m, size_t len);
-int crypto_digest256(char *digest, const char *m, size_t len,
-                     digest_algorithm_t algorithm);
-int crypto_digest512(char *digest, const char *m, size_t len,
-                     digest_algorithm_t algorithm);
-int crypto_common_digests(common_digests_t *ds_out, const char *m, size_t len);
-struct smartlist_t;
-void crypto_digest_smartlist_prefix(char *digest_out, size_t len_out,
-                                    const char *prepend,
-                                    const struct smartlist_t *lst,
-                                    const char *append,
-                                    digest_algorithm_t alg);
-void crypto_digest_smartlist(char *digest_out, size_t len_out,
-                             const struct smartlist_t *lst, const char *append,
-                             digest_algorithm_t alg);
-const char *crypto_digest_algorithm_get_name(digest_algorithm_t alg);
-size_t crypto_digest_algorithm_get_length(digest_algorithm_t alg);
-int crypto_digest_algorithm_parse_name(const char *name);
-crypto_digest_t *crypto_digest_new(void);
-crypto_digest_t *crypto_digest256_new(digest_algorithm_t algorithm);
-crypto_digest_t *crypto_digest512_new(digest_algorithm_t algorithm);
-void crypto_digest_free_(crypto_digest_t *digest);
-#define crypto_digest_free(d) \
-  FREE_AND_NULL(crypto_digest_t, crypto_digest_free_, (d))
-void crypto_digest_add_bytes(crypto_digest_t *digest, const char *data,
-                             size_t len);
-void crypto_digest_get_digest(crypto_digest_t *digest,
-                              char *out, size_t out_len);
-crypto_digest_t *crypto_digest_dup(const crypto_digest_t *digest);
-void crypto_digest_checkpoint(crypto_digest_checkpoint_t *checkpoint,
-                              const crypto_digest_t *digest);
-void crypto_digest_restore(crypto_digest_t *digest,
-                           const crypto_digest_checkpoint_t *checkpoint);
-void crypto_digest_assign(crypto_digest_t *into,
-                          const crypto_digest_t *from);
-void crypto_hmac_sha256(char *hmac_out,
-                        const char *key, size_t key_len,
-                        const char *msg, size_t msg_len);
-void crypto_mac_sha3_256(uint8_t *mac_out, size_t len_out,
-                         const uint8_t *key, size_t key_len,
-                         const uint8_t *msg, size_t msg_len);
-
-crypto_xof_t *crypto_xof_new(void);
-void crypto_xof_add_bytes(crypto_xof_t *xof, const uint8_t *data, size_t len);
-void crypto_xof_squeeze_bytes(crypto_xof_t *xof, uint8_t *out, size_t len);
-void crypto_xof_free_(crypto_xof_t *xof);
-#define crypto_xof_free(xof) \
-  FREE_AND_NULL(crypto_xof_t, crypto_xof_free_, (xof))
-
-=======
->>>>>>> 7759ac8d
 /* Key negotiation */
 #define DH_TYPE_CIRCUIT 1
 #define DH_TYPE_REND 2
