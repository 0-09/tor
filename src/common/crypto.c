--- conflicted
+++ resolved
@@ -1659,60 +1659,6 @@
   tor_assert(msg_len < INT_MAX);
   HMAC(EVP_sha256(), key, (int)key_len, (unsigned char*)msg, (int)msg_len,
        (unsigned char*)hmac_out, NULL);
-<<<<<<< HEAD
-=======
-#else
-  /* OpenSSL doesn't have an EVP implementation for SHA256. We'll need
-     to do HMAC on our own.
-
-     HMAC isn't so hard: To compute HMAC(key, msg):
-      1. If len(key) > blocksize, key = H(key).
-      2. If len(key) < blocksize, right-pad key up to blocksize with 0 bytes.
-      3. let ipad = key xor 0x363636363636....36
-         let opad = key xor 0x5c5c5c5c5c5c....5c
-         The result is H(opad | H( ipad | msg ) )
-  */
-#define BLOCKSIZE 64
-#define DIGESTSIZE 32
-  uint8_t k[BLOCKSIZE];
-  uint8_t pad[BLOCKSIZE];
-  uint8_t d[DIGESTSIZE];
-  int i;
-  SHA256_CTX st;
-
-  tor_assert(key_len < INT_MAX);
-  tor_assert(msg_len < INT_MAX);
-
-  if (key_len <= BLOCKSIZE) {
-    memset(k, 0, sizeof(k));
-    memcpy(k, key, key_len); /* not time invariant in key_len */
-  } else {
-    SHA256((const uint8_t *)key, key_len, k);
-    memset(k+DIGESTSIZE, 0, sizeof(k)-DIGESTSIZE);
-  }
-  for (i = 0; i < BLOCKSIZE; ++i)
-    pad[i] = k[i] ^ 0x36;
-  SHA256_Init(&st);
-  SHA256_Update(&st, pad, BLOCKSIZE);
-  SHA256_Update(&st, (uint8_t*)msg, msg_len);
-  SHA256_Final(d, &st);
-
-  for (i = 0; i < BLOCKSIZE; ++i)
-    pad[i] = k[i] ^ 0x5c;
-  SHA256_Init(&st);
-  SHA256_Update(&st, pad, BLOCKSIZE);
-  SHA256_Update(&st, d, DIGESTSIZE);
-  SHA256_Final((uint8_t*)hmac_out, &st);
-
-  /* Now clear everything. */
-  memwipe(k, 0, sizeof(k));
-  memwipe(pad, 0, sizeof(pad));
-  memwipe(d, 0, sizeof(d));
-  memwipe(&st, 0, sizeof(st));
-#undef BLOCKSIZE
-#undef DIGESTSIZE
-#endif
->>>>>>> 9ad4776e
 }
 
 /* DH */
