/* Copyright (c) 2001 Matej Pfajfar.
 * Copyright (c) 2001-2004, Roger Dingledine.
 * Copyright (c) 2004-2006, Roger Dingledine, Nick Mathewson.
 * Copyright (c) 2007-2013, The Tor Project, Inc. */
/* See LICENSE for licensing information */

/**
 * \file sandbox.c
 * \brief Code to enable sandboxing.
 **/

/**
 * Temporarily required for O_LARGEFILE flag. Needs to be removed
 * with the libevent fix.
 */
#define _LARGEFILE64_SOURCE

/** Malloc mprotect limit in bytes. */
#define MALLOC_MP_LIM 1048576

#include <stdio.h>
#include <string.h>
#include <stdlib.h>

<<<<<<< HEAD
#include "orconfig.h"
#include "sandbox.h"
#include "torlog.h"
#include "util.h"
=======
#include "sandbox.h"
#include "torlog.h"
#include "orconfig.h"
#include "torint.h"
#include "util.h"
#include "tor_queue.h"

#define DEBUGGING_CLOSE

#if defined(USE_LIBSECCOMP)

#define _GNU_SOURCE

#include <sys/mman.h>
#include <sys/syscall.h>
#include <sys/types.h>
#include <sys/stat.h>
#include <sys/epoll.h>
#include <sys/prctl.h>
#include <linux/futex.h>
#include <bits/signum.h>
#include <event2/event.h>

#include <stdarg.h>
#include <seccomp.h>
#include <signal.h>
#include <unistd.h>
#include <fcntl.h>
#include <time.h>
#include <poll.h>

/**Determines if at least one sandbox is active.*/
static int sandbox_active = 0;
/** Holds the parameter list configuration for the sandbox.*/
static sandbox_cfg_t *filter_dynamic = NULL;
/** Holds a list of pre-recorded results from getaddrinfo().*/
static sb_addr_info_t *sb_addr_info = NULL;

#undef SCMP_CMP
#define SCMP_CMP(a,b,c) ((struct scmp_arg_cmp){(a),(b),(c),0})

/** Variable used for storing all syscall numbers that will be allowed with the
 * stage 1 general Tor sandbox.
 */
static int filter_nopar_gen[] = {
    SCMP_SYS(access),
    SCMP_SYS(brk),
    SCMP_SYS(clock_gettime),
    SCMP_SYS(close),
    SCMP_SYS(clone),
    SCMP_SYS(epoll_create),
    SCMP_SYS(epoll_wait),
    SCMP_SYS(fcntl),
    SCMP_SYS(fstat),
#ifdef __NR_fstat64
    SCMP_SYS(fstat64),
#endif
    SCMP_SYS(getdents64),
    SCMP_SYS(getegid),
#ifdef __NR_getegid32
    SCMP_SYS(getegid32),
#endif
    SCMP_SYS(geteuid),
#ifdef __NR_geteuid32
    SCMP_SYS(geteuid32),
#endif
    SCMP_SYS(getgid),
#ifdef __NR_getgid32
    SCMP_SYS(getgid32),
#endif
    SCMP_SYS(getrlimit),
    SCMP_SYS(gettimeofday),
    SCMP_SYS(getuid),
#ifdef __NR_getuid32
    SCMP_SYS(getuid32),
#endif
    SCMP_SYS(lseek),
#ifdef __NR__llseek
    SCMP_SYS(_llseek),
#endif
    SCMP_SYS(mkdir),
    SCMP_SYS(mlockall),
    SCMP_SYS(mmap),
    SCMP_SYS(munmap),
    SCMP_SYS(read),
    SCMP_SYS(rename),
    SCMP_SYS(rt_sigreturn),
    SCMP_SYS(set_robust_list),
#ifdef __NR_sigreturn
    SCMP_SYS(sigreturn),
#endif
    SCMP_SYS(stat),
    SCMP_SYS(uname),
    SCMP_SYS(write),
    SCMP_SYS(exit_group),
    SCMP_SYS(exit),

    SCMP_SYS(madvise),
#ifdef __NR_stat64
    // getaddrinfo uses this..
    SCMP_SYS(stat64),
#endif

    /*
     * These socket syscalls are not required on x86_64 and not supported with
     * some libseccomp versions (eg: 1.0.1)
     */
#if defined(__i386)
    SCMP_SYS(recv),
    SCMP_SYS(send),
#endif

    // socket syscalls
    SCMP_SYS(bind),
    SCMP_SYS(connect),
    SCMP_SYS(getsockname),
    SCMP_SYS(recvmsg),
    SCMP_SYS(recvfrom),
    SCMP_SYS(sendto),
    SCMP_SYS(unlink)
};

/**
 * Function responsible for setting up the rt_sigaction syscall for
 * the seccomp filter sandbox.
 */
static int
sb_rt_sigaction(scmp_filter_ctx ctx, sandbox_cfg_t *filter)
{
  unsigned i;
  int rc;
  int param[] = { SIGINT, SIGTERM, SIGPIPE, SIGUSR1, SIGUSR2, SIGHUP, SIGCHLD,
#ifdef SIGXFSZ
      SIGXFSZ
#endif
      };
  (void) filter;

  for (i = 0; i < ARRAY_LENGTH(param); i++) {
    rc = seccomp_rule_add(ctx, SCMP_ACT_ALLOW, SCMP_SYS(rt_sigaction), 1,
        SCMP_CMP(0, SCMP_CMP_EQ, param[i]));
    if (rc)
      break;
  }

  return rc;
}

/**
 * Function responsible for setting up the execve syscall for
 * the seccomp filter sandbox.
 */
static int
sb_execve(scmp_filter_ctx ctx, sandbox_cfg_t *filter)
{
  int rc;
  sandbox_cfg_t *elem = NULL;

  // for each dynamic parameter filters
  for (elem = filter; elem != NULL; elem = elem->next) {
    smp_param_t *param = (smp_param_t*) elem->param;

    if (param != NULL && param->prot == 1 && param->syscall
        == SCMP_SYS(execve)) {
      rc = seccomp_rule_add(ctx, SCMP_ACT_ALLOW, SCMP_SYS(execve), 1,
          SCMP_CMP(0, SCMP_CMP_EQ, param->value));
      if (rc != 0) {
        log_err(LD_BUG,"(Sandbox) failed to add execve syscall, received "
            "libseccomp error %d", rc);
        return rc;
      }
    }
  }

  return 0;
}

/**
 * Function responsible for setting up the time syscall for
 * the seccomp filter sandbox.
 */
static int
sb_time(scmp_filter_ctx ctx, sandbox_cfg_t *filter)
{
  (void) filter;
  return seccomp_rule_add(ctx, SCMP_ACT_ALLOW, SCMP_SYS(time), 1,
       SCMP_CMP(0, SCMP_CMP_EQ, 0));
}

/**
 * Function responsible for setting up the accept4 syscall for
 * the seccomp filter sandbox.
 */
static int
sb_accept4(scmp_filter_ctx ctx, sandbox_cfg_t *filter)
{
  int rc = 0;
  (void)filter;

#ifdef __i386__
  rc = seccomp_rule_add(ctx, SCMP_ACT_ALLOW, SCMP_SYS(socketcall), 1,
      SCMP_CMP(0, SCMP_CMP_EQ, 18));
  if (rc) {
    return rc;
  }
#endif

  rc = seccomp_rule_add(ctx, SCMP_ACT_ALLOW, SCMP_SYS(accept4), 1,
      SCMP_CMP(3, SCMP_CMP_EQ, SOCK_CLOEXEC));
  if (rc) {
    return rc;
  }

  return 0;
}

#ifdef __NR_mmap2
/**
 * Function responsible for setting up the mmap2 syscall for
 * the seccomp filter sandbox.
 */
static int
sb_mmap2(scmp_filter_ctx ctx, sandbox_cfg_t *filter)
{
  int rc = 0;

  rc = seccomp_rule_add(ctx, SCMP_ACT_ALLOW, SCMP_SYS(mmap2), 2,
       SCMP_CMP(2, SCMP_CMP_EQ, PROT_READ),
       SCMP_CMP(3, SCMP_CMP_EQ, MAP_PRIVATE));
  if (rc) {
    return rc;
  }

  rc = seccomp_rule_add(ctx, SCMP_ACT_ALLOW, SCMP_SYS(mmap2), 2,
       SCMP_CMP(2, SCMP_CMP_EQ, PROT_NONE),
       SCMP_CMP(3, SCMP_CMP_EQ, MAP_PRIVATE|MAP_ANONYMOUS|MAP_NORESERVE));
  if (rc) {
    return rc;
  }

  rc = seccomp_rule_add(ctx, SCMP_ACT_ALLOW, SCMP_SYS(mmap2), 2,
       SCMP_CMP(2, SCMP_CMP_EQ, PROT_READ|PROT_WRITE),
       SCMP_CMP(3, SCMP_CMP_EQ, MAP_PRIVATE|MAP_ANONYMOUS));
  if (rc) {
    return rc;
  }

  rc = seccomp_rule_add(ctx, SCMP_ACT_ALLOW, SCMP_SYS(mmap2), 2,
       SCMP_CMP(2, SCMP_CMP_EQ, PROT_READ|PROT_WRITE),
       SCMP_CMP(3, SCMP_CMP_EQ,MAP_PRIVATE|MAP_ANONYMOUS|MAP_STACK));
  if (rc) {
    return rc;
  }

  rc = seccomp_rule_add(ctx, SCMP_ACT_ALLOW, SCMP_SYS(mmap2), 2,
      SCMP_CMP(2, SCMP_CMP_EQ, PROT_READ|PROT_WRITE),
      SCMP_CMP(3, SCMP_CMP_EQ, MAP_PRIVATE|MAP_FIXED|MAP_DENYWRITE));
  if (rc) {
    return rc;
  }

  rc = seccomp_rule_add(ctx, SCMP_ACT_ALLOW, SCMP_SYS(mmap2), 2,
      SCMP_CMP(2, SCMP_CMP_EQ, PROT_READ|PROT_WRITE),
      SCMP_CMP(3, SCMP_CMP_EQ, MAP_PRIVATE|MAP_FIXED|MAP_ANONYMOUS));
  if (rc) {
    return rc;
  }

  rc = seccomp_rule_add(ctx, SCMP_ACT_ALLOW, SCMP_SYS(mmap2), 2,
      SCMP_CMP(2, SCMP_CMP_EQ, PROT_READ|PROT_EXEC),
      SCMP_CMP(3, SCMP_CMP_EQ, MAP_PRIVATE|MAP_DENYWRITE));
  if (rc) {
    return rc;
  }

  return 0;
}
#endif

/**
 * Function responsible for setting up the open syscall for
 * the seccomp filter sandbox.
 */
static int
sb_open(scmp_filter_ctx ctx, sandbox_cfg_t *filter)
{
  int rc;
  sandbox_cfg_t *elem = NULL;

  // for each dynamic parameter filters
  for (elem = filter; elem != NULL; elem = elem->next) {
    smp_param_t *param = elem->param;

    if (param != NULL && param->prot == 1 && param->syscall
        == SCMP_SYS(open)) {
      rc = seccomp_rule_add(ctx, SCMP_ACT_ALLOW, SCMP_SYS(open), 1,
            SCMP_CMP(0, SCMP_CMP_EQ, param->value));
      if (rc != 0) {
        log_err(LD_BUG,"(Sandbox) failed to add open syscall, received "
            "libseccomp error %d", rc);
        return rc;
      }
    }
  }

  rc = seccomp_rule_add(ctx, SCMP_ACT_ERRNO(-1), SCMP_SYS(open), 1,
        SCMP_CMP(1, SCMP_CMP_EQ, O_RDONLY|O_CLOEXEC));
  if (rc != 0) {
    log_err(LD_BUG,"(Sandbox) failed to add open syscall, received libseccomp "
        "error %d", rc);
    return rc;
  }

  return 0;
}

/**
 * Function responsible for setting up the openat syscall for
 * the seccomp filter sandbox.
 */
static int
sb_openat(scmp_filter_ctx ctx, sandbox_cfg_t *filter)
{
  int rc;
  sandbox_cfg_t *elem = NULL;

  // for each dynamic parameter filters
  for (elem = filter; elem != NULL; elem = elem->next) {
    smp_param_t *param = elem->param;

    if (param != NULL && param->prot == 1 && param->syscall
        == SCMP_SYS(openat)) {
      rc = seccomp_rule_add(ctx, SCMP_ACT_ALLOW, SCMP_SYS(openat), 1,
          SCMP_CMP(0, SCMP_CMP_EQ, AT_FDCWD),
          SCMP_CMP(1, SCMP_CMP_EQ, param->value),
          SCMP_CMP(2, SCMP_CMP_EQ, O_RDONLY|O_NONBLOCK|O_LARGEFILE|O_DIRECTORY|
              O_CLOEXEC));
      if (rc != 0) {
        log_err(LD_BUG,"(Sandbox) failed to add openat syscall, received "
            "libseccomp error %d", rc);
        return rc;
      }
    }
  }

  return 0;
}

/**
 * Function responsible for setting up the socket syscall for
 * the seccomp filter sandbox.
 */
static int
sb_socket(scmp_filter_ctx ctx, sandbox_cfg_t *filter)
{
  int rc = 0;
  (void) filter;

#ifdef __i386__
  rc = seccomp_rule_add(ctx, SCMP_ACT_ALLOW, SCMP_SYS(socket), 0);
  if (rc)
    return rc;
#endif

  rc = seccomp_rule_add(ctx, SCMP_ACT_ALLOW, SCMP_SYS(socket), 3,
      SCMP_CMP(0, SCMP_CMP_EQ, PF_FILE),
      SCMP_CMP(1, SCMP_CMP_EQ, SOCK_STREAM|SOCK_CLOEXEC|SOCK_NONBLOCK),
      SCMP_CMP(2, SCMP_CMP_EQ, IPPROTO_IP));
  if (rc)
    return rc;

  rc = seccomp_rule_add(ctx, SCMP_ACT_ALLOW, SCMP_SYS(socket), 3,
      SCMP_CMP(0, SCMP_CMP_EQ, PF_INET),
      SCMP_CMP(1, SCMP_CMP_EQ, SOCK_STREAM|SOCK_CLOEXEC),
      SCMP_CMP(2, SCMP_CMP_EQ, IPPROTO_TCP));
  if (rc)
    return rc;

  rc = seccomp_rule_add(ctx, SCMP_ACT_ALLOW, SCMP_SYS(socket), 3,
      SCMP_CMP(0, SCMP_CMP_EQ, PF_INET),
      SCMP_CMP(1, SCMP_CMP_EQ, SOCK_DGRAM|SOCK_CLOEXEC|SOCK_NONBLOCK),
      SCMP_CMP(2, SCMP_CMP_EQ, IPPROTO_IP));
  if (rc)
    return rc;

  rc = seccomp_rule_add(ctx, SCMP_ACT_ALLOW, SCMP_SYS(socket), 3,
      SCMP_CMP(0, SCMP_CMP_EQ, PF_NETLINK),
      SCMP_CMP(1, SCMP_CMP_EQ, SOCK_RAW),
      SCMP_CMP(2, SCMP_CMP_EQ, 0));
  if (rc)
    return rc;

  return 0;
}

/**
 * Function responsible for setting up the socketpair syscall for
 * the seccomp filter sandbox.
 */
static int
sb_socketpair(scmp_filter_ctx ctx, sandbox_cfg_t *filter)
{
  int rc = 0;
  (void) filter;

#ifdef __i386__
  rc = seccomp_rule_add(ctx, SCMP_ACT_ALLOW, SCMP_SYS(socketpair), 0);
  if (rc)
    return rc;
#endif

  rc = seccomp_rule_add(ctx, SCMP_ACT_ALLOW, SCMP_SYS(socketpair), 2,
      SCMP_CMP(0, SCMP_CMP_EQ, PF_FILE),
      SCMP_CMP(1, SCMP_CMP_EQ, SOCK_STREAM|SOCK_CLOEXEC));
  if (rc)
    return rc;

  return 0;
}

/**
 * Function responsible for setting up the setsockopt syscall for
 * the seccomp filter sandbox.
 */
static int
sb_setsockopt(scmp_filter_ctx ctx, sandbox_cfg_t *filter)
{
  int rc = 0;
  (void) filter;

#ifdef __i386__
  rc = seccomp_rule_add(ctx, SCMP_ACT_ALLOW, SCMP_SYS(setsockopt), 0);
  if (rc)
    return rc;
#endif

  rc = seccomp_rule_add(ctx, SCMP_ACT_ALLOW, SCMP_SYS(setsockopt), 2,
      SCMP_CMP(1, SCMP_CMP_EQ, SOL_SOCKET),
      SCMP_CMP(2, SCMP_CMP_EQ, SO_REUSEADDR));
  if (rc)
    return rc;

  return 0;
}

/**
 * Function responsible for setting up the getsockopt syscall for
 * the seccomp filter sandbox.
 */
static int
sb_getsockopt(scmp_filter_ctx ctx, sandbox_cfg_t *filter)
{
  int rc = 0;
  (void) filter;

#ifdef __i386__
  rc = seccomp_rule_add(ctx, SCMP_ACT_ALLOW, SCMP_SYS(getsockopt), 0);
  if (rc)
    return rc;
#endif

  rc = seccomp_rule_add(ctx, SCMP_ACT_ALLOW, SCMP_SYS(getsockopt), 2,
      SCMP_CMP(1, SCMP_CMP_EQ, SOL_SOCKET),
      SCMP_CMP(2, SCMP_CMP_EQ, SO_ERROR));
  if (rc)
    return rc;

  return 0;
}

#ifdef __NR_fcntl64
/**
 * Function responsible for setting up the fcntl64 syscall for
 * the seccomp filter sandbox.
 */
static int
sb_fcntl64(scmp_filter_ctx ctx, sandbox_cfg_t *filter)
{
  int rc = 0;

  rc = seccomp_rule_add(ctx, SCMP_ACT_ALLOW, SCMP_SYS(fcntl64), 1,
      SCMP_CMP(1, SCMP_CMP_EQ, F_GETFL));
  if (rc)
    return rc;

  rc = seccomp_rule_add(ctx, SCMP_ACT_ALLOW, SCMP_SYS(fcntl64), 2,
      SCMP_CMP(1, SCMP_CMP_EQ, F_SETFL),
      SCMP_CMP(2, SCMP_CMP_EQ, O_RDWR|O_NONBLOCK));
  if (rc)
    return rc;

  rc = seccomp_rule_add(ctx, SCMP_ACT_ALLOW, SCMP_SYS(fcntl64), 1,
      SCMP_CMP(1, SCMP_CMP_EQ, F_GETFD));
  if (rc)
    return rc;

  rc = seccomp_rule_add(ctx, SCMP_ACT_ALLOW, SCMP_SYS(fcntl64), 2,
      SCMP_CMP(1, SCMP_CMP_EQ, F_SETFD),
      SCMP_CMP(2, SCMP_CMP_EQ, FD_CLOEXEC));
  if (rc)
    return rc;

  return 0;
}
#endif

/**
 * Function responsible for setting up the epoll_ctl syscall for
 * the seccomp filter sandbox.
 *
 *  Note: basically allows everything but will keep for now..
 */
static int
sb_epoll_ctl(scmp_filter_ctx ctx, sandbox_cfg_t *filter)
{
  int rc = 0;
  (void) filter;

  rc = seccomp_rule_add(ctx, SCMP_ACT_ALLOW, SCMP_SYS(epoll_ctl), 1,
      SCMP_CMP(1, SCMP_CMP_EQ, EPOLL_CTL_ADD));
  if (rc)
    return rc;

  rc = seccomp_rule_add(ctx, SCMP_ACT_ALLOW, SCMP_SYS(epoll_ctl), 1,
      SCMP_CMP(1, SCMP_CMP_EQ, EPOLL_CTL_MOD));
  if (rc)
    return rc;

  rc = seccomp_rule_add(ctx, SCMP_ACT_ALLOW, SCMP_SYS(epoll_ctl), 1,
      SCMP_CMP(1, SCMP_CMP_EQ, EPOLL_CTL_DEL));
  if (rc)
    return rc;

  return 0;
}

/**
 * Function responsible for setting up the fcntl64 syscall for
 * the seccomp filter sandbox.
 *
 * NOTE: if multiple filters need to be added, the PR_SECCOMP parameter needs
 * to be whitelisted in this function.
 */
static int
sb_prctl(scmp_filter_ctx ctx, sandbox_cfg_t *filter)
{
  int rc = 0;
  (void) filter;

  rc = seccomp_rule_add(ctx, SCMP_ACT_ALLOW, SCMP_SYS(prctl), 1,
      SCMP_CMP(0, SCMP_CMP_EQ, PR_SET_DUMPABLE));
  if (rc)
    return rc;

  return 0;
}

/**
 * Function responsible for setting up the fcntl64 syscall for
 * the seccomp filter sandbox.
 *
 * NOTE: does not NEED to be here.. currently only occurs before filter; will
 * keep just in case for the future.
 */
static int
sb_mprotect(scmp_filter_ctx ctx, sandbox_cfg_t *filter)
{
  int rc = 0;
  (void) filter;

  rc = seccomp_rule_add(ctx, SCMP_ACT_ALLOW, SCMP_SYS(mprotect), 1,
      SCMP_CMP(2, SCMP_CMP_EQ, PROT_READ));
  if (rc)
    return rc;

  rc = seccomp_rule_add(ctx, SCMP_ACT_ALLOW, SCMP_SYS(mprotect), 1,
      SCMP_CMP(2, SCMP_CMP_EQ, PROT_NONE));
  if (rc)
    return rc;

  return 0;
}

/**
 * Function responsible for setting up the rt_sigprocmask syscall for
 * the seccomp filter sandbox.
 */
static int
sb_rt_sigprocmask(scmp_filter_ctx ctx, sandbox_cfg_t *filter)
{
  int rc = 0;
  (void) filter;

  rc = seccomp_rule_add(ctx, SCMP_ACT_ALLOW, SCMP_SYS(rt_sigprocmask), 1,
      SCMP_CMP(0, SCMP_CMP_EQ, SIG_UNBLOCK));
  if (rc)
    return rc;

  rc = seccomp_rule_add(ctx, SCMP_ACT_ALLOW, SCMP_SYS(rt_sigprocmask), 1,
      SCMP_CMP(0, SCMP_CMP_EQ, SIG_SETMASK));
  if (rc)
    return rc;

  return 0;
}

/**
 * Function responsible for setting up the flock syscall for
 * the seccomp filter sandbox.
 *
 *  NOTE: does not need to be here, occurs before filter is applied.
 */
static int
sb_flock(scmp_filter_ctx ctx, sandbox_cfg_t *filter)
{
  int rc = 0;
  (void) filter;

  rc = seccomp_rule_add(ctx, SCMP_ACT_ALLOW, SCMP_SYS(flock), 1,
      SCMP_CMP(1, SCMP_CMP_EQ, LOCK_EX|LOCK_NB));
  if (rc)
    return rc;

  rc = seccomp_rule_add(ctx, SCMP_ACT_ALLOW, SCMP_SYS(flock), 1,
      SCMP_CMP(1, SCMP_CMP_EQ, LOCK_UN));
  if (rc)
    return rc;

  return 0;
}

/**
 * Function responsible for setting up the futex syscall for
 * the seccomp filter sandbox.
 */
static int
sb_futex(scmp_filter_ctx ctx, sandbox_cfg_t *filter)
{
  int rc = 0;
  (void) filter;

  // can remove
  rc = seccomp_rule_add(ctx, SCMP_ACT_ALLOW, SCMP_SYS(futex), 1,
      SCMP_CMP(1, SCMP_CMP_EQ,
          FUTEX_WAIT_BITSET_PRIVATE|FUTEX_CLOCK_REALTIME));
  if (rc)
    return rc;

  rc = seccomp_rule_add(ctx, SCMP_ACT_ALLOW, SCMP_SYS(futex), 1,
      SCMP_CMP(1, SCMP_CMP_EQ, FUTEX_WAKE_PRIVATE));
  if (rc)
    return rc;

  rc = seccomp_rule_add(ctx, SCMP_ACT_ALLOW, SCMP_SYS(futex), 1,
      SCMP_CMP(1, SCMP_CMP_EQ, FUTEX_WAIT_PRIVATE));
  if (rc)
    return rc;

  return 0;
}

/**
 * Function responsible for setting up the mremap syscall for
 * the seccomp filter sandbox.
 *
 *  NOTE: so far only occurs before filter is applied.
 */
static int
sb_mremap(scmp_filter_ctx ctx, sandbox_cfg_t *filter)
{
  int rc = 0;
  (void) filter;

  rc = seccomp_rule_add(ctx, SCMP_ACT_ALLOW, SCMP_SYS(mremap), 1,
      SCMP_CMP(3, SCMP_CMP_EQ, MREMAP_MAYMOVE));
  if (rc)
    return rc;

  return 0;
}

/**
 * Function responsible for setting up the poll syscall for
 * the seccomp filter sandbox.
 */
static int
sb_poll(scmp_filter_ctx ctx, sandbox_cfg_t *filter)
{
  int rc = 0;
  (void) filter;

  rc = seccomp_rule_add(ctx, SCMP_ACT_ALLOW, SCMP_SYS(poll), 2,
      SCMP_CMP(1, SCMP_CMP_EQ, 1),
      SCMP_CMP(2, SCMP_CMP_EQ, 10));
  if (rc)
    return rc;

  return 0;
}

#ifdef __NR_stat64
/**
 * Function responsible for setting up the stat64 syscall for
 * the seccomp filter sandbox.
 */
static int
sb_stat64(scmp_filter_ctx ctx, sandbox_cfg_t *filter)
{
  int rc = 0;
  sandbox_cfg_t *elem = NULL;

  // for each dynamic parameter filters
  for (elem = filter; elem != NULL; elem = elem->next) {
    smp_param_t *param = elem->param;

    if (param != NULL && param->prot == 1 && (param->syscall == SCMP_SYS(open)
        || param->syscall == SCMP_SYS(stat64))) {
      rc = seccomp_rule_add(ctx, SCMP_ACT_ALLOW, SCMP_SYS(stat64), 1,
          SCMP_CMP(0, SCMP_CMP_EQ, param->value));
      if (rc != 0) {
        log_err(LD_BUG,"(Sandbox) failed to add open syscall, received "
            "libseccomp  error %d", rc);
        return rc;
      }
    }
  }

  return 0;
}
#endif

/**
 * Array of function pointers responsible for filtering different syscalls at
 * a parameter level.
 */
static sandbox_filter_func_t filter_func[] = {
    sb_rt_sigaction,
    sb_rt_sigprocmask,
    sb_execve,
    sb_time,
    sb_accept4,
#ifdef __NR_mmap2
    sb_mmap2,
#endif
    sb_open,
    sb_openat,
#ifdef __NR_fcntl64
    sb_fcntl64,
#endif
    sb_epoll_ctl,
    sb_prctl,
    sb_mprotect,
    sb_flock,
    sb_futex,
    sb_mremap,
    sb_poll,
#ifdef __NR_stat64
    sb_stat64,
#endif

    sb_socket,
    sb_setsockopt,
    sb_getsockopt,
    sb_socketpair
};

const char*
sandbox_intern_string(const char *str)
{
  sandbox_cfg_t *elem;

  if (str == NULL)
    return NULL;

  for (elem = filter_dynamic; elem != NULL; elem = elem->next) {
    smp_param_t *param = elem->param;

    if (param->prot && !strcmp(str, (char*)(param->value))) {
      return (char*)(param->value);
    }
  }

  log_info(LD_GENERAL, "(Sandbox) Parameter %s not found", str);
  return str;
}

/**
 * Protects all the strings in the sandbox's parameter list configuration. It
 * works by calculating the total amount of memory required by the parameter
 * list, allocating the memory using mmap, and protecting it from writes with
 * mprotect().
 */
static int
prot_strings(scmp_filter_ctx ctx, sandbox_cfg_t* cfg)
{
  int ret = 0;
  size_t pr_mem_size = 0, pr_mem_left = 0;
  char *pr_mem_next = NULL, *pr_mem_base;
  sandbox_cfg_t *el = NULL;

  // get total number of bytes required to mmap
  for (el = cfg; el != NULL; el = el->next) {
    pr_mem_size += strlen((char*) ((smp_param_t*)el->param)->value) + 1;
  }

  // allocate protected memory with MALLOC_MP_LIM canary
  pr_mem_base = (char*) mmap(NULL, MALLOC_MP_LIM + pr_mem_size,
      PROT_READ | PROT_WRITE, MAP_PRIVATE | MAP_ANON, -1, 0);
  if (pr_mem_base == MAP_FAILED) {
    log_err(LD_BUG,"(Sandbox) failed allocate protected memory! mmap: %s",
        strerror(errno));
    ret = -1;
    goto out;
  }

  pr_mem_next = pr_mem_base + MALLOC_MP_LIM;
  pr_mem_left = pr_mem_size;

  // change el value pointer to protected
  for (el = cfg; el != NULL; el = el->next) {
    char *param_val = (char*)((smp_param_t *)el->param)->value;
    size_t param_size = strlen(param_val) + 1;

    if (pr_mem_left >= param_size) {
      // copy to protected
      memcpy(pr_mem_next, param_val, param_size);

      // re-point el parameter to protected
      {
        void *old_val = (void *) ((smp_param_t*)el->param)->value;
        tor_free(old_val);
      }
      ((smp_param_t*)el->param)->value = (intptr_t) pr_mem_next;
      ((smp_param_t*)el->param)->prot = 1;

      // move next available protected memory
      pr_mem_next += param_size;
      pr_mem_left -= param_size;
    } else {
      log_err(LD_BUG,"(Sandbox) insufficient protected memory!");
      ret = -2;
      goto out;
    }
  }

  // protecting from writes
  if (mprotect(pr_mem_base, MALLOC_MP_LIM + pr_mem_size, PROT_READ)) {
    log_err(LD_BUG,"(Sandbox) failed to protect memory! mprotect: %s",
        strerror(errno));
    ret = -3;
    goto out;
  }

  /*
   * Setting sandbox restrictions so the string memory cannot be tampered with
   */
  // no mremap of the protected base address
  ret = seccomp_rule_add(ctx, SCMP_ACT_KILL, SCMP_SYS(mremap), 1,
      SCMP_CMP(0, SCMP_CMP_EQ, (intptr_t) pr_mem_base));
  if (ret) {
    log_err(LD_BUG,"(Sandbox) mremap protected memory filter fail!");
    return ret;
  }

  // no munmap of the protected base address
  ret = seccomp_rule_add(ctx, SCMP_ACT_KILL, SCMP_SYS(munmap), 1,
        SCMP_CMP(0, SCMP_CMP_EQ, (intptr_t) pr_mem_base));
  if (ret) {
    log_err(LD_BUG,"(Sandbox) munmap protected memory filter fail!");
    return ret;
  }

  /*
   * Allow mprotect with PROT_READ|PROT_WRITE because openssl uses it, but
   * never over the memory region used by the protected strings.
   *
   * PROT_READ|PROT_WRITE was originally fully allowed in sb_mprotect(), but
   * had to be removed due to limitation of libseccomp regarding intervals.
   *
   * There is a restriction on how much you can mprotect with R|W up to the
   * size of the canary.
   */
  ret = seccomp_rule_add(ctx, SCMP_ACT_ALLOW, SCMP_SYS(mprotect), 2,
      SCMP_CMP(0, SCMP_CMP_LT, (intptr_t) pr_mem_base),
      SCMP_CMP(1, SCMP_CMP_LE, MALLOC_MP_LIM),
      SCMP_CMP(2, SCMP_CMP_EQ, PROT_READ|PROT_WRITE));
  if (ret) {
    log_err(LD_BUG,"(Sandbox) mprotect protected memory filter fail (LT)!");
    return ret;
  }

  ret = seccomp_rule_add(ctx, SCMP_ACT_ALLOW, SCMP_SYS(mprotect), 2,
      SCMP_CMP(0, SCMP_CMP_GT, (intptr_t) pr_mem_base + pr_mem_size +
          MALLOC_MP_LIM),
      SCMP_CMP(1, SCMP_CMP_LE, MALLOC_MP_LIM),
      SCMP_CMP(2, SCMP_CMP_EQ, PROT_READ|PROT_WRITE));
  if (ret) {
    log_err(LD_BUG,"(Sandbox) mprotect protected memory filter fail (GT)!");
    return ret;
  }

 out:
   return ret;
}

/**
 * Auxiliary function used in order to allocate a sandbox_cfg_t element and set
 * it's values according the the parameter list. All elements are initialised
 * with the 'prot' field set to false, as the pointer is not protected at this
 * point.
 */
static sandbox_cfg_t*
new_element(int syscall, int index, intptr_t value)
{
  smp_param_t *param = NULL;

  sandbox_cfg_t *elem = (sandbox_cfg_t*) tor_malloc(sizeof(sandbox_cfg_t));
  if (!elem)
    return NULL;

  elem->param = (smp_param_t*) tor_malloc(sizeof(smp_param_t));
  if (!elem->param) {
    tor_free(elem);
    return NULL;
  }

  param = elem->param;
  param->syscall = syscall;
  param->pindex = index;
  param->value = value;
  param->prot = 0;

  return elem;
}

#ifdef __NR_stat64
#define SCMP_stat SCMP_SYS(stat64)
#else
#define SCMP_stat SCMP_SYS(stat)
#endif

int
sandbox_cfg_allow_stat_filename(sandbox_cfg_t **cfg, char *file, int fr)
{
  sandbox_cfg_t *elem = NULL;

  elem = new_element(SCMP_stat, 0, (intptr_t)(void*) tor_strdup(file));
  if (!elem) {
    log_err(LD_BUG,"(Sandbox) failed to register parameter!");
    return -1;
  }

  elem->next = *cfg;
  *cfg = elem;

  if (fr) tor_free(file);
  return 0;
}

int
sandbox_cfg_allow_stat_filename_array(sandbox_cfg_t **cfg, ...)
{
  int rc = 0;
  char *fn = NULL;

  va_list ap;
  va_start(ap, cfg);

  while ((fn = va_arg(ap, char*)) != NULL) {
    int fr = va_arg(ap, int);

    rc = sandbox_cfg_allow_stat_filename(cfg, fn, fr);
    if (rc) {
      log_err(LD_BUG,"(Sandbox) sandbox_cfg_allow_stat_filename_array fail");
      goto end;
    }
  }

 end:
  va_end(ap);
  return 0;
}

int
sandbox_cfg_allow_open_filename(sandbox_cfg_t **cfg, char *file, int fr)
{
  sandbox_cfg_t *elem = NULL;

  elem = new_element(SCMP_SYS(open), 0, (intptr_t)(void *)tor_strdup(file));
  if (!elem) {
    log_err(LD_BUG,"(Sandbox) failed to register parameter!");
    return -1;
  }

  elem->next = *cfg;
  *cfg = elem;

  if (fr) tor_free(file);

  return 0;
}

int
sandbox_cfg_allow_open_filename_array(sandbox_cfg_t **cfg, ...)
{
  int rc = 0;
  char *fn = NULL;

  va_list ap;
  va_start(ap, cfg);
>>>>>>> 7cf1b9cc

  while ((fn = va_arg(ap, char*)) != NULL) {
    int fr = va_arg(ap, int);

    rc = sandbox_cfg_allow_open_filename(cfg, fn, fr);
    if (rc) {
      log_err(LD_BUG,"(Sandbox) sandbox_cfg_allow_open_filename_array fail");
      goto end;
    }
  }

 end:
  va_end(ap);
  return 0;
}

int
sandbox_cfg_allow_openat_filename(sandbox_cfg_t **cfg, char *file, int fr)
{
  sandbox_cfg_t *elem = NULL;

  elem = new_element(SCMP_SYS(openat), 1, (intptr_t)(void *)tor_strdup(file));
  if (!elem) {
    log_err(LD_BUG,"(Sandbox) failed to register parameter!");
    return -1;
  }

  elem->next = *cfg;
  *cfg = elem;

  if (fr) tor_free(file);

  return 0;
}

int
sandbox_cfg_allow_openat_filename_array(sandbox_cfg_t **cfg, ...)
{
  int rc = 0;
  char *fn = NULL;

  va_list ap;
  va_start(ap, cfg);

  while ((fn = va_arg(ap, char*)) != NULL) {
    int fr = va_arg(ap, int);

    rc = sandbox_cfg_allow_openat_filename(cfg, fn, fr);
    if (rc) {
      log_err(LD_BUG,"(Sandbox) sandbox_cfg_allow_openat_filename_array fail");
      goto end;
    }
  }

 end:
  va_end(ap);
  return 0;
}

int
sandbox_cfg_allow_execve(sandbox_cfg_t **cfg, const char *com)
{
  sandbox_cfg_t *elem = NULL;

  elem = new_element(SCMP_SYS(execve), 1, (intptr_t)(void *)tor_strdup(com));
  if (!elem) {
    log_err(LD_BUG,"(Sandbox) failed to register parameter!");
    return -1;
  }

  elem->next = *cfg;
  *cfg = elem;

  return 0;
}

int
sandbox_cfg_allow_execve_array(sandbox_cfg_t **cfg, ...)
{
  int rc = 0;
  char *fn = NULL;

  va_list ap;
  va_start(ap, cfg);

  while ((fn = va_arg(ap, char*)) != NULL) {

    rc = sandbox_cfg_allow_execve(cfg, fn);
    if (rc) {
      log_err(LD_BUG,"(Sandbox) sandbox_cfg_allow_execve_array failed");
      goto end;
    }
  }

 end:
  va_end(ap);
  return 0;
}

int
sandbox_getaddrinfo(const char *name, const char *servname,
                    const struct addrinfo *hints,
                    struct addrinfo **res)
{
  sb_addr_info_t *el;

  if (servname != NULL)
    return -1;

  *res = NULL;

  for (el = sb_addr_info; el; el = el->next) {
    if (!strcmp(el->name, name)) {
      *res = (struct addrinfo *) tor_malloc(sizeof(struct addrinfo));
      if (!res) {
        return -2;
      }

      memcpy(*res, el->info, sizeof(struct addrinfo));
      return 0;
    }
  }

  if (!sandbox_active) {
    if (getaddrinfo(name, NULL, hints, res)) {
      log_err(LD_BUG,"(Sandbox) getaddrinfo failed!");
      return -1;
    }

    return 0;
  }

  // getting here means something went wrong
  log_err(LD_BUG,"(Sandbox) failed to get address %s!", name);
  if (*res) {
    tor_free(*res);
    res = NULL;
  }
  return -1;
}

int
sandbox_add_addrinfo(const char* name)
{
  int ret;
  struct addrinfo hints;
  sb_addr_info_t *el = NULL;

  el = (sb_addr_info_t*) tor_malloc(sizeof(sb_addr_info_t));
  if (!el) {
    log_err(LD_BUG,"(Sandbox) failed to allocate addr info!");
    ret = -2;
    goto out;
  }

  memset(&hints, 0, sizeof(hints));
  hints.ai_family = AF_INET;
  hints.ai_socktype = SOCK_STREAM;

  ret = getaddrinfo(name, NULL, &hints, &(el->info));
  if (ret) {
    log_err(LD_BUG,"(Sandbox) failed to getaddrinfo");
    ret = -2;
    goto out;
  }

  el->name = tor_strdup(name);
  el->next = sb_addr_info;
  sb_addr_info = el;

 out:
  return ret;
}

/**
 * Function responsible for going through the parameter syscall filters and
 * call each function pointer in the list.
 */
static int
add_param_filter(scmp_filter_ctx ctx, sandbox_cfg_t* cfg)
{
  unsigned i;
  int rc = 0;

  // function pointer
  for (i = 0; i < ARRAY_LENGTH(filter_func); i++) {
    if ((filter_func[i])(ctx, cfg)) {
      log_err(LD_BUG,"(Sandbox) failed to add syscall %d, received libseccomp "
          "error %d", i, rc);
      return rc;
    }
  }

  return 0;
}

/**
 * Function responsible of loading the libseccomp syscall filters which do not
 * have parameter filtering.
 */
static int
add_noparam_filter(scmp_filter_ctx ctx)
{
  unsigned i;
  int rc = 0;

  // add general filters
  for (i = 0; i < ARRAY_LENGTH(filter_nopar_gen); i++) {
    rc = seccomp_rule_add(ctx, SCMP_ACT_ALLOW, filter_nopar_gen[i], 0);
    if (rc != 0) {
      log_err(LD_BUG,"(Sandbox) failed to add syscall index %d (NR=%d), "
          "received libseccomp error %d", i, filter_nopar_gen[i], rc);
      return rc;
    }
  }

  return 0;
}

/**
 * Function responsible for setting up and enabling a global syscall filter.
 * The function is a prototype developed for stage 1 of sandboxing Tor.
 * Returns 0 on success.
 */
static int
install_syscall_filter(sandbox_cfg_t* cfg)
{
  int rc = 0;
  scmp_filter_ctx ctx;

  ctx = seccomp_init(SCMP_ACT_TRAP);
  if (ctx == NULL) {
    log_err(LD_BUG,"(Sandbox) failed to initialise libseccomp context");
    rc = -1;
    goto end;
  }

  // protectign sandbox parameter strings
  if ((rc = prot_strings(ctx, cfg))) {
    goto end;
  }

  // add parameter filters
  if ((rc = add_param_filter(ctx, cfg))) {
    log_err(LD_BUG, "(Sandbox) failed to add param filters!");
    goto end;
  }

  // adding filters with no parameters
  if ((rc = add_noparam_filter(ctx))) {
    log_err(LD_BUG, "(Sandbox) failed to add param filters!");
    goto end;
  }

  // loading the seccomp2 filter
  if ((rc = seccomp_load(ctx))) {
    log_err(LD_BUG, "(Sandbox) failed to load!");
    goto end;
  }

  // marking the sandbox as active
  sandbox_active = 1;

 end:
  seccomp_release(ctx);
  return (rc < 0 ? -rc : rc);
}

/** Additional file descriptor to use when logging seccomp2 failures */
static int sigsys_debugging_fd = -1;

/** Use the file descriptor <b>fd</b> to log seccomp2 failures. */
static void
sigsys_set_debugging_fd(int fd)
{
  sigsys_debugging_fd = fd;
}

/**
 * Function called when a SIGSYS is caught by the application. It notifies the
 * user that an error has occurred and either terminates or allows the
 * application to continue execution, based on the DEBUGGING_CLOSE symbol.
 */
static void
sigsys_debugging(int nr, siginfo_t *info, void *void_context)
{
  ucontext_t *ctx = (ucontext_t *) (void_context);
  char message[256];
  int rv = 0, syscall, length, err;
  (void) nr;

  if (info->si_code != SYS_SECCOMP)
    return;

  if (!ctx)
    return;

  syscall = ctx->uc_mcontext.gregs[REG_SYSCALL];

  strlcpy(message, "\n\n(Sandbox) Caught a bad syscall attempt (syscall 0x",
          sizeof(message));
  (void) format_hex_number_sigsafe(syscall, message+strlen(message),
                                   sizeof(message)-strlen(message));
  strlcat(message, ")\n", sizeof(message));
  length = strlen(message);

  err = 0;
  if (sigsys_debugging_fd >= 0) {
    rv = write(sigsys_debugging_fd, message, length);
    err += rv != length;
  }

  rv = write(STDOUT_FILENO, message, length);
  err += rv != length;

  if (err)
    _exit(2);

#if defined(DEBUGGING_CLOSE)
  _exit(1);
#endif // DEBUGGING_CLOSE
}

/**
 * Function that adds a handler for SIGSYS, which is the signal thrown
 * when the application is issuing a syscall which is not allowed. The
 * main purpose of this function is to help with debugging by identifying
 * filtered syscalls.
 */
static int
install_sigsys_debugging(void)
{
  struct sigaction act;
  sigset_t mask;

  memset(&act, 0, sizeof(act));
  sigemptyset(&mask);
  sigaddset(&mask, SIGSYS);

  act.sa_sigaction = &sigsys_debugging;
  act.sa_flags = SA_SIGINFO;
  if (sigaction(SIGSYS, &act, NULL) < 0) {
    log_err(LD_BUG,"(Sandbox) Failed to register SIGSYS signal handler");
    return -1;
  }

  if (sigprocmask(SIG_UNBLOCK, &mask, NULL)) {
    log_err(LD_BUG,"(Sandbox) Failed call to sigprocmask()");
    return -2;
  }

  return 0;
}

/**
 * Function responsible of registering the sandbox_cfg_t list of parameter
 * syscall filters to the existing parameter list. This is used for incipient
 * multiple-sandbox support.
 */
static int
register_cfg(sandbox_cfg_t* cfg)
{
  sandbox_cfg_t *elem = NULL;

  if (filter_dynamic == NULL) {
    filter_dynamic = cfg;
    return 0;
  }

  for (elem = filter_dynamic; elem->next != NULL; elem = elem->next);

  elem->next = cfg;

  return 0;
}

#endif // USE_LIBSECCOMP

#ifdef USE_LIBSECCOMP
/**
 * Initialises the syscall sandbox filter for any linux architecture, taking
 * into account various available features for different linux flavours.
 */
static int
initialise_libseccomp_sandbox(sandbox_cfg_t* cfg)
{
  if (install_sigsys_debugging())
    return -1;

  if (install_syscall_filter(cfg))
    return -2;

  if (register_cfg(cfg))
    return -3;

  return 0;
}

#endif // USE_LIBSECCOMP

sandbox_cfg_t*
sandbox_cfg_new(void)
{
  return NULL;
}

int
sandbox_init(sandbox_cfg_t *cfg)
{
#if defined(USE_LIBSECCOMP)
  return initialise_libseccomp_sandbox(cfg);

#elif defined(_WIN32)
  (void)cfg;
  log_warn(LD_BUG,"Windows sandboxing is not implemented. The feature is "
      "currently disabled.");
  return 0;

#elif defined(TARGET_OS_MAC)
  (void)cfg;
  log_warn(LD_BUG,"Mac OSX sandboxing is not implemented. The feature is "
      "currently disabled");
  return 0;
#else
  (void)cfg;
  log_warn(LD_BUG,"Sandboxing is not implemented for your platform. The "
      "feature is currently disabled");
  return 0;
#endif
}

void
sandbox_set_debugging_fd(int fd)
{
#ifdef USE_LIBSECCOMP
  sigsys_set_debugging_fd(fd);
#else
  (void)fd;
#endif
}

#ifndef USE_LIBSECCOMP
int
sandbox_cfg_allow_open_filename(sandbox_cfg_t **cfg, char *file,
                                int fr)
{
  (void)cfg; (void)file; (void)fr;
  return 0;
}

int
sandbox_cfg_allow_open_filename_array(sandbox_cfg_t **cfg, ...)
{
  (void)cfg;
  return 0;
}

int
sandbox_cfg_allow_openat_filename(sandbox_cfg_t **cfg, char *file,
                                  int fr)
{
  (void)cfg; (void)file; (void)fr;
  return 0;
}

int
sandbox_cfg_allow_openat_filename_array(sandbox_cfg_t **cfg, ...)
{
  (void)cfg;
  return 0;
}

int
sandbox_cfg_allow_execve(sandbox_cfg_t **cfg, const char *com)
{
  (void)cfg; (void)com;
  return 0;
}

int
sandbox_cfg_allow_execve_array(sandbox_cfg_t **cfg, ...)
{
  (void)cfg;
  return 0;
}

int
sandbox_cfg_allow_stat_filename(sandbox_cfg_t **cfg, char *file,
                                int fr)
{
  (void)cfg; (void)file; (void)fr;
  return 0;
}

int
sandbox_cfg_allow_stat_filename_array(sandbox_cfg_t **cfg, ...)
{
  (void)cfg;
  return 0;
}
#endif
<|MERGE_RESOLUTION|>--- conflicted
+++ resolved
@@ -9,11 +9,15 @@
  * \brief Code to enable sandboxing.
  **/
 
+#include "orconfig.h"
+
+#ifndef _LARGEFILE64_SOURCE
 /**
  * Temporarily required for O_LARGEFILE flag. Needs to be removed
  * with the libevent fix.
  */
 #define _LARGEFILE64_SOURCE
+#endif
 
 /** Malloc mprotect limit in bytes. */
 #define MALLOC_MP_LIM 1048576
@@ -22,15 +26,8 @@
 #include <string.h>
 #include <stdlib.h>
 
-<<<<<<< HEAD
-#include "orconfig.h"
 #include "sandbox.h"
 #include "torlog.h"
-#include "util.h"
-=======
-#include "sandbox.h"
-#include "torlog.h"
-#include "orconfig.h"
 #include "torint.h"
 #include "util.h"
 #include "tor_queue.h"
@@ -1038,7 +1035,6 @@
 
   va_list ap;
   va_start(ap, cfg);
->>>>>>> 7cf1b9cc
 
   while ((fn = va_arg(ap, char*)) != NULL) {
     int fr = va_arg(ap, int);
