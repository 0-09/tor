/* Copyright (c) 2001 Matej Pfajfar.
 * Copyright (c) 2001-2004, Roger Dingledine.
 * Copyright (c) 2004-2006, Roger Dingledine, Nick Mathewson.
 * Copyright (c) 2007-2020, The Tor Project, Inc. */
/* See LICENSE for licensing information */

/**
 * \file connection.h
 * \brief Header file for connection.c.
 **/

#ifndef TOR_CONNECTION_H
#define TOR_CONNECTION_H

#include "lib/smartlist_core/smartlist_core.h"
#include "lib/log/log.h"

#ifdef HAVE_SYS_SOCKET_H
#include <sys/socket.h>
#endif

struct listener_connection_t;
struct connection_t;
struct dir_connection_t;
struct or_connection_t;
struct edge_connection_t;
struct entry_connection_t;
struct control_connection_t;
struct port_cfg_t;
struct tor_addr_t;
struct or_options_t;

struct listener_connection_t *TO_LISTENER_CONN(struct connection_t *);

struct buf_t;

#define CONN_TYPE_MIN_ 3
/** Type for sockets listening for OR connections. */
#define CONN_TYPE_OR_LISTENER 3
/** A bidirectional TLS connection transmitting a sequence of cells.
 * May be from an OR to an OR, or from an OP to an OR. */
#define CONN_TYPE_OR 4
/** A TCP connection from an onion router to a stream's destination. */
#define CONN_TYPE_EXIT 5
/** Type for sockets listening for SOCKS connections. */
#define CONN_TYPE_AP_LISTENER 6
/** A SOCKS proxy connection from the user application to the onion
 * proxy. */
#define CONN_TYPE_AP 7
/** Type for sockets listening for HTTP connections to the directory server. */
#define CONN_TYPE_DIR_LISTENER 8
/** Type for HTTP connections to the directory server. */
#define CONN_TYPE_DIR 9
/* Type 10 is unused. */
/** Type for listening for connections from user interface process. */
#define CONN_TYPE_CONTROL_LISTENER 11
/** Type for connections from user interface process. */
#define CONN_TYPE_CONTROL 12
/** Type for sockets listening for transparent connections redirected by pf or
 * netfilter. */
#define CONN_TYPE_AP_TRANS_LISTENER 13
/** Type for sockets listening for transparent connections redirected by
 * natd. */
#define CONN_TYPE_AP_NATD_LISTENER 14
/** Type for sockets listening for DNS requests. */
#define CONN_TYPE_AP_DNS_LISTENER 15

/** Type for connections from the Extended ORPort. */
#define CONN_TYPE_EXT_OR 16
/** Type for sockets listening for Extended ORPort connections. */
#define CONN_TYPE_EXT_OR_LISTENER 17
/** Type for sockets listening for HTTP CONNECT tunnel connections. */
#define CONN_TYPE_AP_HTTP_CONNECT_LISTENER 18

#define CONN_TYPE_MAX_ 19
/* !!!! If _CONN_TYPE_MAX is ever over 31, we must grow the type field in
 * struct connection_t. */

/* Proxy client handshake states */
/* We use a proxy but we haven't even connected to it yet. */
#define PROXY_INFANT 1
/* We use an HTTP proxy and we've sent the CONNECT command. */
#define PROXY_HTTPS_WANT_CONNECT_OK 2
/* We use a SOCKS4 proxy and we've sent the CONNECT command. */
#define PROXY_SOCKS4_WANT_CONNECT_OK 3
/* We use a SOCKS5 proxy and we try to negotiate without
   any authentication . */
#define PROXY_SOCKS5_WANT_AUTH_METHOD_NONE 4
/* We use a SOCKS5 proxy and we try to negotiate with
   Username/Password authentication . */
#define PROXY_SOCKS5_WANT_AUTH_METHOD_RFC1929 5
/* We use a SOCKS5 proxy and we just sent our credentials. */
#define PROXY_SOCKS5_WANT_AUTH_RFC1929_OK 6
/* We use a SOCKS5 proxy and we just sent our CONNECT command. */
#define PROXY_SOCKS5_WANT_CONNECT_OK 7
/* We use an HAPROXY proxy and we just sent the proxy header. */
#define PROXY_HAPROXY_WAIT_FOR_FLUSH 8
/* We use a proxy and we CONNECTed successfully!. */
#define PROXY_CONNECTED 9

/** State for any listener connection. */
#define LISTENER_STATE_READY 0

/**
 * This struct associates an old listener connection to be replaced
 * by new connection described by port configuration. Only used when
 * moving listeners to/from wildcard IP address.
 */
typedef struct
{
  struct connection_t *old_conn; /* Old listener connection to be replaced */
  const struct port_cfg_t *new_port; /* New port configuration */
} listener_replacement_t;

const char *conn_type_to_string(int type);
const char *conn_state_to_string(int type, int state);
int conn_listener_type_supports_af_unix(int type);

struct dir_connection_t *dir_connection_new(int socket_family);
struct or_connection_t *or_connection_new(int type, int socket_family);
struct edge_connection_t *edge_connection_new(int type, int socket_family);
struct entry_connection_t *entry_connection_new(int type, int socket_family);
struct control_connection_t *control_connection_new(int socket_family);
struct listener_connection_t *listener_connection_new(int type,
                                                      int socket_family);
struct connection_t *connection_new(int type, int socket_family);
int connection_init_accepted_conn(struct connection_t *conn,
                                const struct listener_connection_t *listener);
void connection_link_connections(struct connection_t *conn_a,
                                 struct connection_t *conn_b);
MOCK_DECL(void,connection_free_,(struct connection_t *conn));
#define connection_free(conn) \
  FREE_AND_NULL(struct connection_t, connection_free_, (conn))
void connection_free_all(void);
void connection_about_to_close_connection(struct connection_t *conn);
void connection_close_immediate(struct connection_t *conn);
void connection_mark_for_close_(struct connection_t *conn,
                                int line, const char *file);
MOCK_DECL(void, connection_mark_for_close_internal_,
          (struct connection_t *conn, int line, const char *file));

#define connection_mark_for_close(c) \
  connection_mark_for_close_((c), __LINE__, SHORT_FILE__)
#define connection_mark_for_close_internal(c) \
  connection_mark_for_close_internal_((c), __LINE__, SHORT_FILE__)

/**
 * Mark 'c' for close, but try to hold it open until all the data is written.
 * Use the _internal versions of connection_mark_for_close; this should be
 * called when you either are sure that if this is an or_connection_t the
 * controlling channel has been notified (e.g. with
 * connection_or_notify_error()), or you actually are the
 * connection_or_close_for_error() or connection_or_close_normally function.
 * For all other cases, use connection_mark_and_flush() instead, which
 * checks for struct or_connection_t properly, instead.  See below.
 */
#define connection_mark_and_flush_internal_(c,line,file)                \
  do {                                                                  \
    struct connection_t *tmp_conn__ = (c);                              \
    connection_mark_for_close_internal_(tmp_conn__, (line), (file));    \
    tmp_conn__->hold_open_until_flushed = 1;                            \
  } while (0)

#define connection_mark_and_flush_internal(c)            \
  connection_mark_and_flush_internal_((c), __LINE__, SHORT_FILE__)

/**
 * Mark 'c' for close, but try to hold it open until all the data is written.
 */
#define connection_mark_and_flush_(c,line,file)                           \
  do {                                                                    \
    struct connection_t *tmp_conn_ = (c);                                 \
    if (tmp_conn_->type == CONN_TYPE_OR) {                                \
      log_warn(LD_CHANNEL | LD_BUG,                                       \
               "Something tried to close (and flush) an or_connection_t"  \
               " without going through channels at %s:%d",                \
               file, line);                                               \
      connection_or_close_for_error(TO_OR_CONN(tmp_conn_), 1);            \
    } else {                                                              \
      connection_mark_and_flush_internal_(c, line, file);                 \
    }                                                                     \
  } while (0)

#define connection_mark_and_flush(c)            \
  connection_mark_and_flush_((c), __LINE__, SHORT_FILE__)

void connection_expire_held_open(void);

int connection_connect(struct connection_t *conn, const char *address,
                       const struct tor_addr_t *addr,
                       uint16_t port, int *socket_error);

#ifdef HAVE_SYS_UN_H

int connection_connect_unix(struct connection_t *conn, const char *socket_path,
                            int *socket_error);

#endif /* defined(HAVE_SYS_UN_H) */

/** Maximum size of information that we can fit into SOCKS5 username
    or password fields. */
#define MAX_SOCKS5_AUTH_FIELD_SIZE 255

/** Total maximum size of information that we can fit into SOCKS5
    username and password fields. */
#define MAX_SOCKS5_AUTH_SIZE_TOTAL 2*MAX_SOCKS5_AUTH_FIELD_SIZE

int connection_proxy_connect(struct connection_t *conn, int type);
int connection_read_proxy_handshake(struct connection_t *conn);
void log_failed_proxy_connection(struct connection_t *conn);
int get_proxy_addrport(struct tor_addr_t *addr, uint16_t *port,
                       int *proxy_type,
                       int *is_pt_out, const struct connection_t *conn);

int retry_all_listeners(struct smartlist_t *new_conns,
                        int close_all_noncontrol);

void connection_mark_all_noncontrol_listeners(void);
void connection_mark_all_noncontrol_connections(void);

ssize_t connection_bucket_write_limit(struct connection_t *conn, time_t now);
<<<<<<< HEAD
int global_write_bucket_low(struct connection_t *conn,
                            size_t attempt, int priority);
=======
bool connection_dir_is_global_write_low(const struct connection_t *conn,
                                        size_t attempt);
>>>>>>> 7b4d9fab
void connection_bucket_init(void);
void connection_bucket_adjust(const struct or_options_t *options);
void connection_bucket_refill_all(time_t now,
                                  uint32_t now_ts);
void connection_read_bw_exhausted(struct connection_t *conn,
                                  bool is_global_bw);
void connection_write_bw_exhausted(struct connection_t *conn,
                                   bool is_global_bw);
void connection_consider_empty_read_buckets(struct connection_t *conn);
void connection_consider_empty_write_buckets(struct connection_t *conn);

int connection_handle_read(struct connection_t *conn);

int connection_buf_get_bytes(char *string, size_t len,
                             struct connection_t *conn);
int connection_buf_get_line(struct connection_t *conn, char *data,
                            size_t *data_len);
int connection_fetch_from_buf_http(struct connection_t *conn,
                               char **headers_out, size_t max_headerlen,
                               char **body_out, size_t *body_used,
                               size_t max_bodylen, int force_complete);

int connection_wants_to_flush(struct connection_t *conn);
int connection_outbuf_too_full(struct connection_t *conn);
int connection_handle_write(struct connection_t *conn, int force);
int connection_flush(struct connection_t *conn);

MOCK_DECL(void, connection_write_to_buf_impl_,
          (const char *string, size_t len, struct connection_t *conn,
           int zlib));
/* DOCDOC connection_write_to_buf */
static void connection_buf_add(const char *string, size_t len,
                                    struct connection_t *conn);
void connection_dir_buf_add(const char *string, size_t len,
                            struct dir_connection_t *dir_conn, int done);
static inline void
connection_buf_add(const char *string, size_t len, struct connection_t *conn)
{
  connection_write_to_buf_impl_(string, len, conn, 0);
}
void connection_buf_add_compress(const char *string, size_t len,
                                 struct dir_connection_t *conn, int done);
void connection_buf_add_buf(struct connection_t *conn, struct buf_t *buf);

size_t connection_get_inbuf_len(struct connection_t *conn);
size_t connection_get_outbuf_len(struct connection_t *conn);
struct connection_t *connection_get_by_global_id(uint64_t id);

struct connection_t *connection_get_by_type(int type);
MOCK_DECL(struct connection_t *,connection_get_by_type_nonlinked,(int type));
MOCK_DECL(struct connection_t *,connection_get_by_type_addr_port_purpose,
                                               (int type,
                                                const struct tor_addr_t *addr,
                                                uint16_t port, int purpose));
struct connection_t *connection_get_by_type_state(int type, int state);
struct connection_t *connection_get_by_type_state_rendquery(
                                                     int type, int state,
                                                     const char *rendquery);
struct smartlist_t *connection_list_by_type_state(int type, int state);
struct smartlist_t *connection_list_by_type_purpose(int type, int purpose);
struct smartlist_t *connection_dir_list_by_purpose_and_resource(
                                                  int purpose,
                                                  const char *resource);
struct smartlist_t *connection_dir_list_by_purpose_resource_and_state(
                                                  int purpose,
                                                  const char *resource,
                                                  int state);

#define CONN_LEN_AND_FREE_TEMPLATE(sl) \
  STMT_BEGIN                           \
    int len = smartlist_len(sl);       \
    smartlist_free(sl);                \
    return len;                        \
  STMT_END

/** Return a count of directory connections that are fetching the item
 * described by <b>purpose</b>/<b>resource</b>. */
static inline int
connection_dir_count_by_purpose_and_resource(
                                             int purpose,
                                             const char *resource)
{
  struct smartlist_t *conns = connection_dir_list_by_purpose_and_resource(
                                                                   purpose,
                                                                   resource);
  CONN_LEN_AND_FREE_TEMPLATE(conns);
}

/** Return a count of directory connections that are fetching the item
 * described by <b>purpose</b>/<b>resource</b>/<b>state</b>. */
static inline int
connection_dir_count_by_purpose_resource_and_state(
                                                   int purpose,
                                                   const char *resource,
                                                   int state)
{
  struct smartlist_t *conns =
    connection_dir_list_by_purpose_resource_and_state(
                                                      purpose,
                                                      resource,
                                                      state);
  CONN_LEN_AND_FREE_TEMPLATE(conns);
}

#undef CONN_LEN_AND_FREE_TEMPLATE

int any_other_active_or_conns(const struct or_connection_t *this_conn);

/* || 0 is for -Wparentheses-equality (-Wall?) appeasement under clang */
#define connection_speaks_cells(conn) (((conn)->type == CONN_TYPE_OR) || 0)
int connection_is_listener(struct connection_t *conn);
int connection_state_is_open(struct connection_t *conn);
int connection_state_is_connecting(struct connection_t *conn);

char *alloc_http_authenticator(const char *authenticator);

void assert_connection_ok(struct connection_t *conn, time_t now);
int connection_or_nonopen_was_started_here(struct or_connection_t *conn);
void connection_dump_buffer_mem_stats(int severity);

MOCK_DECL(void, clock_skew_warning,
          (const struct connection_t *conn, long apparent_skew, int trusted,
           log_domain_mask_t domain, const char *received,
           const char *source));

int connection_is_moribund(struct connection_t *conn);
void connection_check_oos(int n_socks, int failed);

/** Execute the statement <b>stmt</b>, which may log events concerning the
 * connection <b>conn</b>.  To prevent infinite loops, disable log messages
 * being sent to controllers if <b>conn</b> is a control connection.
 *
 * Stmt must not contain any return or goto statements.
 */
#define CONN_LOG_PROTECT(conn, stmt)                                    \
  STMT_BEGIN                                                            \
    int _log_conn_is_control;                                           \
    tor_assert(conn);                                                   \
    _log_conn_is_control = (conn->type == CONN_TYPE_CONTROL);           \
    if (_log_conn_is_control)                                           \
      disable_control_logging();                                        \
  STMT_BEGIN stmt; STMT_END;                                            \
    if (_log_conn_is_control)                                           \
      enable_control_logging();                                         \
  STMT_END

#ifdef CONNECTION_PRIVATE
STATIC void connection_free_minimal(struct connection_t *conn);

/* Used only by connection.c and test*.c */
MOCK_DECL(STATIC int,connection_connect_sockaddr,
                                            (struct connection_t *conn,
                                             const struct sockaddr *sa,
                                             socklen_t sa_len,
                                             const struct sockaddr *bindaddr,
                                             socklen_t bindaddr_len,
                                             int *socket_error));
MOCK_DECL(STATIC void, kill_conn_list_for_oos, (struct smartlist_t *conns));
MOCK_DECL(STATIC struct smartlist_t *, pick_oos_victims, (int n));

#endif /* defined(CONNECTION_PRIVATE) */

#endif /* !defined(TOR_CONNECTION_H) */<|MERGE_RESOLUTION|>--- conflicted
+++ resolved
@@ -219,13 +219,8 @@
 void connection_mark_all_noncontrol_connections(void);
 
 ssize_t connection_bucket_write_limit(struct connection_t *conn, time_t now);
-<<<<<<< HEAD
-int global_write_bucket_low(struct connection_t *conn,
-                            size_t attempt, int priority);
-=======
 bool connection_dir_is_global_write_low(const struct connection_t *conn,
                                         size_t attempt);
->>>>>>> 7b4d9fab
 void connection_bucket_init(void);
 void connection_bucket_adjust(const struct or_options_t *options);
 void connection_bucket_refill_all(time_t now,
