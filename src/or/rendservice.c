--- conflicted
+++ resolved
@@ -98,42 +98,6 @@
   char unix_addr[FLEXIBLE_ARRAY_MEMBER];
 };
 
-<<<<<<< HEAD
-=======
-/** Try to maintain this many intro points per service by default. */
-#define NUM_INTRO_POINTS_DEFAULT 3
-/** Maximum number of intro points per service. */
-#define NUM_INTRO_POINTS_MAX 10
-/** Number of extra intro points we launch if our set of intro nodes is
- * empty. See proposal 155, section 4. */
-#define NUM_INTRO_POINTS_EXTRA 2
-
-/** If we can't build our intro circuits, don't retry for this long. */
-#define INTRO_CIRC_RETRY_PERIOD (60*5)
-/** Don't try to build more than this many circuits before giving up
- * for a while.*/
-#define MAX_INTRO_CIRCS_PER_PERIOD 10
-/** How many seconds should we spend trying to connect to a requested
- * rendezvous point before giving up? */
-#define MAX_REND_TIMEOUT 30
-/* Default, minimum and maximum values for the maximum rendezvous failures
- * consensus parameter. */
-#define MAX_REND_FAILURES_DEFAULT 2
-#define MAX_REND_FAILURES_MIN 1
-#define MAX_REND_FAILURES_MAX 10
-
-/** How many times will a hidden service operator attempt to connect to
- * a requested rendezvous point before giving up? */
-static int
-get_max_rend_failures(void)
-{
-  return networkstatus_get_param(NULL, "hs_service_max_rdv_failures",
-                                 MAX_REND_FAILURES_DEFAULT,
-                                 MAX_REND_FAILURES_MIN,
-                                 MAX_REND_FAILURES_MAX);
-}
-
->>>>>>> 490ae26b
 /* Hidden service directory file names:
  * new file names should be added to rend_service_add_filenames_to_list()
  * for sandboxing purposes. */
@@ -2195,7 +2159,7 @@
 
   /* Launch a circuit to the client's chosen rendezvous point.
    */
-  int max_rend_failures=get_max_rend_failures();
+  int max_rend_failures=hs_get_service_max_rend_failures();
   for (i=0;i<max_rend_failures;i++) {
     int flags = CIRCLAUNCH_NEED_CAPACITY | CIRCLAUNCH_IS_INTERNAL;
     if (circ_needs_uptime) flags |= CIRCLAUNCH_NEED_UPTIME;
@@ -3104,10 +3068,10 @@
   }
   oldcirc->hs_service_side_rend_circ_has_been_relaunched = 1;
 
-  /* We check failure_count >= get_max_rend_failures()-1 below, and the -1
-   * is because we increment the failure count for our current failure
+  /* We check failure_count >= hs_get_service_max_rend_failures()-1 below, and
+   * the -1 is because we increment the failure count for our current failure
    * *after* this clause. */
-  int max_rend_failures = get_max_rend_failures() - 1;
+  int max_rend_failures = hs_get_service_max_rend_failures() - 1;
 
   if (!oldcirc->build_state ||
       oldcirc->build_state->failure_count >= max_rend_failures ||
