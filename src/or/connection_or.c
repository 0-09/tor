--- conflicted
+++ resolved
@@ -1036,7 +1036,8 @@
   conn->_base.state = OR_CONN_STATE_CONNECTING;
   control_event_or_conn_status(conn, OR_CONN_EVENT_LAUNCHED, 0);
 
-<<<<<<< HEAD
+  conn->is_outgoing = 1;
+
   /* If we are using a proxy server, find it and use it. */
   r = get_proxy_addrport(&proxy_addr, &proxy_port, &proxy_type, TO_CONN(conn));
   if (r == 0) {
@@ -1051,23 +1052,6 @@
              "could not be found.");
     connection_free(TO_CONN(conn));
     return NULL;
-=======
-  conn->is_outgoing = 1;
-
-  /* use a proxy server if available */
-  if (options->HTTPSProxy) {
-    using_proxy = 1;
-    tor_addr_copy(&addr, &options->HTTPSProxyAddr);
-    port = options->HTTPSProxyPort;
-  } else if (options->Socks4Proxy) {
-    using_proxy = 1;
-    tor_addr_copy(&addr, &options->Socks4ProxyAddr);
-    port = options->Socks4ProxyPort;
-  } else if (options->Socks5Proxy) {
-    using_proxy = 1;
-    tor_addr_copy(&addr, &options->Socks5ProxyAddr);
-    port = options->Socks5ProxyPort;
->>>>>>> 4684ced1
   }
 
   switch (connection_connect(TO_CONN(conn), conn->_base.address,
