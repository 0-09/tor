/* Copyright (c) 2001 Matej Pfajfar.
 * Copyright (c) 2001-2004, Roger Dingledine.
 * Copyright (c) 2004-2006, Roger Dingledine, Nick Mathewson.
 * Copyright (c) 2007-2013, The Tor Project, Inc. */
/* See LICENSE for licensing information */

/**
 * \file connection.c
 * \brief General high-level functions to handle reading and writing
 * on connections.
 **/

#define CONNECTION_PRIVATE
#include "or.h"
#include "buffers.h"
/*
 * Define this so we get channel internal functions, since we're implementing
 * part of a subclass (channel_tls_t).
 */
#define TOR_CHANNEL_INTERNAL_
#define CONNECTION_PRIVATE
#include "channel.h"
#include "channeltls.h"
#include "circuitbuild.h"
#include "circuitlist.h"
#include "circuituse.h"
#include "config.h"
#include "connection.h"
#include "connection_edge.h"
#include "connection_or.h"
#include "control.h"
#include "cpuworker.h"
#include "directory.h"
#include "dirserv.h"
#include "dns.h"
#include "dnsserv.h"
#include "entrynodes.h"
#include "ext_orport.h"
#include "geoip.h"
#include "main.h"
#include "policies.h"
#include "reasons.h"
#include "relay.h"
#include "rendclient.h"
#include "rendcommon.h"
#include "rephist.h"
#include "router.h"
#include "transports.h"
#include "routerparse.h"
#include "transports.h"

#ifdef USE_BUFFEREVENTS
#include <event2/event.h>
#endif

#ifdef HAVE_PWD_H
#include <pwd.h>
#endif

static connection_t *connection_listener_new(
                               const struct sockaddr *listensockaddr,
                               socklen_t listensocklen, int type,
                               const char *address,
                               const port_cfg_t *portcfg);
static void connection_init(time_t now, connection_t *conn, int type,
                            int socket_family);
static int connection_init_accepted_conn(connection_t *conn,
                          const listener_connection_t *listener);
static int connection_handle_listener_read(connection_t *conn, int new_type);
#ifndef USE_BUFFEREVENTS
static int connection_bucket_should_increase(int bucket,
                                             or_connection_t *conn);
#endif
static int connection_finished_flushing(connection_t *conn);
static int connection_flushed_some(connection_t *conn);
static int connection_finished_connecting(connection_t *conn);
static int connection_reached_eof(connection_t *conn);
static int connection_read_to_buf(connection_t *conn, ssize_t *max_to_read,
                                  int *socket_error);
static int connection_process_inbuf(connection_t *conn, int package_partial);
static void client_check_address_changed(tor_socket_t sock);
static void set_constrained_socket_buffers(tor_socket_t sock, int size);

static const char *connection_proxy_state_to_string(int state);
static int connection_read_https_proxy_response(connection_t *conn);
static void connection_send_socks5_connect(connection_t *conn);
static const char *proxy_type_to_string(int proxy_type);
static int get_proxy_type(void);

/** The last addresses that our network interface seemed to have been
 * binding to.  We use this as one way to detect when our IP changes.
 *
 * XXX024 We should really use the entire list of interfaces here.
 **/
static tor_addr_t *last_interface_ipv4 = NULL;
/* DOCDOC last_interface_ipv6 */
static tor_addr_t *last_interface_ipv6 = NULL;
/** A list of tor_addr_t for addresses we've used in outgoing connections.
 * Used to detect IP address changes. */
static smartlist_t *outgoing_addrs = NULL;

#define CASE_ANY_LISTENER_TYPE \
    case CONN_TYPE_OR_LISTENER: \
    case CONN_TYPE_EXT_OR_LISTENER: \
    case CONN_TYPE_AP_LISTENER: \
    case CONN_TYPE_DIR_LISTENER: \
    case CONN_TYPE_CONTROL_LISTENER: \
    case CONN_TYPE_AP_TRANS_LISTENER: \
    case CONN_TYPE_AP_NATD_LISTENER: \
    case CONN_TYPE_AP_DNS_LISTENER

/**************************************************************/

/**
 * Return the human-readable name for the connection type <b>type</b>
 */
const char *
conn_type_to_string(int type)
{
  static char buf[64];
  switch (type) {
    case CONN_TYPE_OR_LISTENER: return "OR listener";
    case CONN_TYPE_OR: return "OR";
    case CONN_TYPE_EXIT: return "Exit";
    case CONN_TYPE_AP_LISTENER: return "Socks listener";
    case CONN_TYPE_AP_TRANS_LISTENER:
      return "Transparent pf/netfilter listener";
    case CONN_TYPE_AP_NATD_LISTENER: return "Transparent natd listener";
    case CONN_TYPE_AP_DNS_LISTENER: return "DNS listener";
    case CONN_TYPE_AP: return "Socks";
    case CONN_TYPE_DIR_LISTENER: return "Directory listener";
    case CONN_TYPE_DIR: return "Directory";
    case CONN_TYPE_CPUWORKER: return "CPU worker";
    case CONN_TYPE_CONTROL_LISTENER: return "Control listener";
    case CONN_TYPE_CONTROL: return "Control";
    case CONN_TYPE_EXT_OR: return "Extended OR";
    case CONN_TYPE_EXT_OR_LISTENER: return "Extended OR listener";
    default:
      log_warn(LD_BUG, "unknown connection type %d", type);
      tor_snprintf(buf, sizeof(buf), "unknown [%d]", type);
      return buf;
  }
}

/**
 * Return the human-readable name for the connection state <b>state</b>
 * for the connection type <b>type</b>
 */
const char *
conn_state_to_string(int type, int state)
{
  static char buf[96];
  switch (type) {
    CASE_ANY_LISTENER_TYPE:
      if (state == LISTENER_STATE_READY)
        return "ready";
      break;
    case CONN_TYPE_OR:
      switch (state) {
        case OR_CONN_STATE_CONNECTING: return "connect()ing";
        case OR_CONN_STATE_PROXY_HANDSHAKING: return "handshaking (proxy)";
        case OR_CONN_STATE_TLS_HANDSHAKING: return "handshaking (TLS)";
        case OR_CONN_STATE_TLS_CLIENT_RENEGOTIATING:
          return "renegotiating (TLS, v2 handshake)";
        case OR_CONN_STATE_TLS_SERVER_RENEGOTIATING:
          return "waiting for renegotiation or V3 handshake";
        case OR_CONN_STATE_OR_HANDSHAKING_V2:
          return "handshaking (Tor, v2 handshake)";
        case OR_CONN_STATE_OR_HANDSHAKING_V3:
          return "handshaking (Tor, v3 handshake)";
        case OR_CONN_STATE_OPEN: return "open";
      }
      break;
    case CONN_TYPE_EXT_OR:
      switch (state) {
        case EXT_OR_CONN_STATE_AUTH_WAIT_AUTH_TYPE:
          return "waiting for authentication type";
        case EXT_OR_CONN_STATE_AUTH_WAIT_CLIENT_NONCE:
          return "waiting for client nonce";
        case EXT_OR_CONN_STATE_AUTH_WAIT_CLIENT_HASH:
          return "waiting for client hash";
        case EXT_OR_CONN_STATE_OPEN: return "open";
        case EXT_OR_CONN_STATE_FLUSHING: return "flushing final OKAY";
      }
      break;
    case CONN_TYPE_EXIT:
      switch (state) {
        case EXIT_CONN_STATE_RESOLVING: return "waiting for dest info";
        case EXIT_CONN_STATE_CONNECTING: return "connecting";
        case EXIT_CONN_STATE_OPEN: return "open";
        case EXIT_CONN_STATE_RESOLVEFAILED: return "resolve failed";
      }
      break;
    case CONN_TYPE_AP:
      switch (state) {
        case AP_CONN_STATE_SOCKS_WAIT: return "waiting for socks info";
        case AP_CONN_STATE_NATD_WAIT: return "waiting for natd dest info";
        case AP_CONN_STATE_RENDDESC_WAIT: return "waiting for rendezvous desc";
        case AP_CONN_STATE_CONTROLLER_WAIT: return "waiting for controller";
        case AP_CONN_STATE_CIRCUIT_WAIT: return "waiting for circuit";
        case AP_CONN_STATE_CONNECT_WAIT: return "waiting for connect response";
        case AP_CONN_STATE_RESOLVE_WAIT: return "waiting for resolve response";
        case AP_CONN_STATE_OPEN: return "open";
      }
      break;
    case CONN_TYPE_DIR:
      switch (state) {
        case DIR_CONN_STATE_CONNECTING: return "connecting";
        case DIR_CONN_STATE_CLIENT_SENDING: return "client sending";
        case DIR_CONN_STATE_CLIENT_READING: return "client reading";
        case DIR_CONN_STATE_CLIENT_FINISHED: return "client finished";
        case DIR_CONN_STATE_SERVER_COMMAND_WAIT: return "waiting for command";
        case DIR_CONN_STATE_SERVER_WRITING: return "writing";
      }
      break;
    case CONN_TYPE_CPUWORKER:
      switch (state) {
        case CPUWORKER_STATE_IDLE: return "idle";
        case CPUWORKER_STATE_BUSY_ONION: return "busy with onion";
      }
      break;
    case CONN_TYPE_CONTROL:
      switch (state) {
        case CONTROL_CONN_STATE_OPEN: return "open (protocol v1)";
        case CONTROL_CONN_STATE_NEEDAUTH:
          return "waiting for authentication (protocol v1)";
      }
      break;
  }

  log_warn(LD_BUG, "unknown connection state %d (type %d)", state, type);
  tor_snprintf(buf, sizeof(buf),
               "unknown state [%d] on unknown [%s] connection",
               state, conn_type_to_string(type));
  return buf;
}

#ifdef USE_BUFFEREVENTS
/** Return true iff the connection's type is one that can use a
    bufferevent-based implementation. */
int
connection_type_uses_bufferevent(connection_t *conn)
{
  switch (conn->type) {
    case CONN_TYPE_AP:
    case CONN_TYPE_EXIT:
    case CONN_TYPE_DIR:
    case CONN_TYPE_CONTROL:
    case CONN_TYPE_OR:
    case CONN_TYPE_EXT_OR:
    case CONN_TYPE_CPUWORKER:
      return 1;
    default:
      return 0;
  }
}
#endif

/** Allocate and return a new dir_connection_t, initialized as by
 * connection_init(). */
dir_connection_t *
dir_connection_new(int socket_family)
{
  dir_connection_t *dir_conn = tor_malloc_zero(sizeof(dir_connection_t));
  connection_init(time(NULL), TO_CONN(dir_conn), CONN_TYPE_DIR, socket_family);
  return dir_conn;
}

/** Allocate and return a new or_connection_t, initialized as by
 * connection_init().
 *
<<<<<<< HEAD
 * Set timestamp_last_added_nonpadding to now.
=======
 * Assign a pseudorandom next_circ_id between 0 and 2**15.
>>>>>>> bbb8f12e
 *
 * Initialize active_circuit_pqueue.
 *
 * Set active_circuit_pqueue_last_recalibrated to current cell_ewma tick.
 */
or_connection_t *
or_connection_new(int type, int socket_family)
{
  or_connection_t *or_conn = tor_malloc_zero(sizeof(or_connection_t));
  time_t now = time(NULL);
  tor_assert(type == CONN_TYPE_OR || type == CONN_TYPE_EXT_OR);
  connection_init(now, TO_CONN(or_conn), type, socket_family);

  connection_or_set_canonical(or_conn, 0);

  if (type == CONN_TYPE_EXT_OR)
    connection_or_set_ext_or_identifier(or_conn);

  return or_conn;
}

/** Allocate and return a new entry_connection_t, initialized as by
 * connection_init().
 *
 * Allocate space to store the socks_request.
 */
entry_connection_t *
entry_connection_new(int type, int socket_family)
{
  entry_connection_t *entry_conn = tor_malloc_zero(sizeof(entry_connection_t));
  tor_assert(type == CONN_TYPE_AP);
  connection_init(time(NULL), ENTRY_TO_CONN(entry_conn), type, socket_family);
  entry_conn->socks_request = socks_request_new();
  /* If this is coming from a listener, we'll set it up based on the listener
   * in a little while.  Otherwise, we're doing this as a linked connection
   * of some kind, and we should set it up here based on the socket family */
  if (socket_family == AF_INET)
    entry_conn->ipv4_traffic_ok = 1;
  else if (socket_family == AF_INET6)
    entry_conn->ipv6_traffic_ok = 1;
  return entry_conn;
}

/** Allocate and return a new edge_connection_t, initialized as by
 * connection_init(). */
edge_connection_t *
edge_connection_new(int type, int socket_family)
{
  edge_connection_t *edge_conn = tor_malloc_zero(sizeof(edge_connection_t));
  tor_assert(type == CONN_TYPE_EXIT);
  connection_init(time(NULL), TO_CONN(edge_conn), type, socket_family);
  return edge_conn;
}

/** Allocate and return a new control_connection_t, initialized as by
 * connection_init(). */
control_connection_t *
control_connection_new(int socket_family)
{
  control_connection_t *control_conn =
    tor_malloc_zero(sizeof(control_connection_t));
  connection_init(time(NULL),
                  TO_CONN(control_conn), CONN_TYPE_CONTROL, socket_family);
  return control_conn;
}

/** Allocate and return a new listener_connection_t, initialized as by
 * connection_init(). */
listener_connection_t *
listener_connection_new(int type, int socket_family)
{
  listener_connection_t *listener_conn =
    tor_malloc_zero(sizeof(listener_connection_t));
  connection_init(time(NULL), TO_CONN(listener_conn), type, socket_family);
  return listener_conn;
}

/** Allocate, initialize, and return a new connection_t subtype of <b>type</b>
 * to make or receive connections of address family <b>socket_family</b>.  The
 * type should be one of the CONN_TYPE_* constants. */
connection_t *
connection_new(int type, int socket_family)
{
  switch (type) {
    case CONN_TYPE_OR:
    case CONN_TYPE_EXT_OR:
      return TO_CONN(or_connection_new(type, socket_family));

    case CONN_TYPE_EXIT:
      return TO_CONN(edge_connection_new(type, socket_family));

    case CONN_TYPE_AP:
      return ENTRY_TO_CONN(entry_connection_new(type, socket_family));

    case CONN_TYPE_DIR:
      return TO_CONN(dir_connection_new(socket_family));

    case CONN_TYPE_CONTROL:
      return TO_CONN(control_connection_new(socket_family));

    CASE_ANY_LISTENER_TYPE:
      return TO_CONN(listener_connection_new(type, socket_family));

    default: {
      connection_t *conn = tor_malloc_zero(sizeof(connection_t));
      connection_init(time(NULL), conn, type, socket_family);
      return conn;
    }
  }
}

/** Initializes conn. (you must call connection_add() to link it into the main
 * array).
 *
 * Set conn-\>magic to the correct value.
 *
 * Set conn-\>type to <b>type</b>. Set conn-\>s and conn-\>conn_array_index to
 * -1 to signify they are not yet assigned.
 *
 * Initialize conn's timestamps to now.
 */
static void
connection_init(time_t now, connection_t *conn, int type, int socket_family)
{
  static uint64_t n_connections_allocated = 1;

  switch (type) {
    case CONN_TYPE_OR:
    case CONN_TYPE_EXT_OR:
      conn->magic = OR_CONNECTION_MAGIC;
      break;
    case CONN_TYPE_EXIT:
      conn->magic = EDGE_CONNECTION_MAGIC;
      break;
    case CONN_TYPE_AP:
      conn->magic = ENTRY_CONNECTION_MAGIC;
      break;
    case CONN_TYPE_DIR:
      conn->magic = DIR_CONNECTION_MAGIC;
      break;
    case CONN_TYPE_CONTROL:
      conn->magic = CONTROL_CONNECTION_MAGIC;
      break;
    CASE_ANY_LISTENER_TYPE:
      conn->magic = LISTENER_CONNECTION_MAGIC;
      break;
    default:
      conn->magic = BASE_CONNECTION_MAGIC;
      break;
  }

  conn->s = TOR_INVALID_SOCKET; /* give it a default of 'not used' */
  conn->conn_array_index = -1; /* also default to 'not used' */
  conn->global_identifier = n_connections_allocated++;

  conn->type = type;
  conn->socket_family = socket_family;
#ifndef USE_BUFFEREVENTS
  if (!connection_is_listener(conn)) {
    /* listeners never use their buf */
    conn->inbuf = buf_new();
    conn->outbuf = buf_new();
  }
#endif

  conn->timestamp_created = now;
  conn->timestamp_lastread = now;
  conn->timestamp_lastwritten = now;
}

/** Create a link between <b>conn_a</b> and <b>conn_b</b>. */
void
connection_link_connections(connection_t *conn_a, connection_t *conn_b)
{
  tor_assert(! SOCKET_OK(conn_a->s));
  tor_assert(! SOCKET_OK(conn_b->s));

  conn_a->linked = 1;
  conn_b->linked = 1;
  conn_a->linked_conn = conn_b;
  conn_b->linked_conn = conn_a;
}

/** Deallocate memory used by <b>conn</b>. Deallocate its buffers if
 * necessary, close its socket if necessary, and mark the directory as dirty
 * if <b>conn</b> is an OR or OP connection.
 */
STATIC void
connection_free_(connection_t *conn)
{
  void *mem;
  size_t memlen;
  if (!conn)
    return;

  switch (conn->type) {
    case CONN_TYPE_OR:
    case CONN_TYPE_EXT_OR:
      tor_assert(conn->magic == OR_CONNECTION_MAGIC);
      mem = TO_OR_CONN(conn);
      memlen = sizeof(or_connection_t);
      break;
    case CONN_TYPE_AP:
      tor_assert(conn->magic == ENTRY_CONNECTION_MAGIC);
      mem = TO_ENTRY_CONN(conn);
      memlen = sizeof(entry_connection_t);
      break;
    case CONN_TYPE_EXIT:
      tor_assert(conn->magic == EDGE_CONNECTION_MAGIC);
      mem = TO_EDGE_CONN(conn);
      memlen = sizeof(edge_connection_t);
      break;
    case CONN_TYPE_DIR:
      tor_assert(conn->magic == DIR_CONNECTION_MAGIC);
      mem = TO_DIR_CONN(conn);
      memlen = sizeof(dir_connection_t);
      break;
    case CONN_TYPE_CONTROL:
      tor_assert(conn->magic == CONTROL_CONNECTION_MAGIC);
      mem = TO_CONTROL_CONN(conn);
      memlen = sizeof(control_connection_t);
      break;
    CASE_ANY_LISTENER_TYPE:
      tor_assert(conn->magic == LISTENER_CONNECTION_MAGIC);
      mem = TO_LISTENER_CONN(conn);
      memlen = sizeof(listener_connection_t);
      break;
    default:
      tor_assert(conn->magic == BASE_CONNECTION_MAGIC);
      mem = conn;
      memlen = sizeof(connection_t);
      break;
  }

  if (conn->linked) {
    log_info(LD_GENERAL, "Freeing linked %s connection [%s] with %d "
             "bytes on inbuf, %d on outbuf.",
             conn_type_to_string(conn->type),
             conn_state_to_string(conn->type, conn->state),
             (int)connection_get_inbuf_len(conn),
             (int)connection_get_outbuf_len(conn));
  }

  if (!connection_is_listener(conn)) {
    buf_free(conn->inbuf);
    buf_free(conn->outbuf);
  } else {
    if (conn->socket_family == AF_UNIX) {
      /* For now only control ports can be Unix domain sockets
       * and listeners at the same time */
      tor_assert(conn->type == CONN_TYPE_CONTROL_LISTENER);

      if (unlink(conn->address) < 0 && errno != ENOENT) {
        log_warn(LD_NET, "Could not unlink %s: %s", conn->address,
                         strerror(errno));
      }
    }
  }

  tor_free(conn->address);

  if (connection_speaks_cells(conn)) {
    or_connection_t *or_conn = TO_OR_CONN(conn);
    tor_tls_free(or_conn->tls);
    or_conn->tls = NULL;
    or_handshake_state_free(or_conn->handshake_state);
    or_conn->handshake_state = NULL;
    tor_free(or_conn->nickname);
    if (or_conn->chan) {
      /* Owww, this shouldn't happen, but... */
      log_info(LD_CHANNEL,
               "Freeing orconn at %p, saw channel %p with ID "
               U64_FORMAT " left un-NULLed",
               or_conn, TLS_CHAN_TO_BASE(or_conn->chan),
               U64_PRINTF_ARG(
                 TLS_CHAN_TO_BASE(or_conn->chan)->global_identifier));
      if (!(TLS_CHAN_TO_BASE(or_conn->chan)->state == CHANNEL_STATE_CLOSED ||
            TLS_CHAN_TO_BASE(or_conn->chan)->state == CHANNEL_STATE_ERROR)) {
        channel_close_for_error(TLS_CHAN_TO_BASE(or_conn->chan));
      }

      or_conn->chan->conn = NULL;
      or_conn->chan = NULL;
    }
  }
  if (conn->type == CONN_TYPE_AP) {
    entry_connection_t *entry_conn = TO_ENTRY_CONN(conn);
    tor_free(entry_conn->chosen_exit_name);
    tor_free(entry_conn->original_dest_address);
    if (entry_conn->socks_request)
      socks_request_free(entry_conn->socks_request);
    if (entry_conn->pending_optimistic_data) {
      generic_buffer_free(entry_conn->pending_optimistic_data);
    }
    if (entry_conn->sending_optimistic_data) {
      generic_buffer_free(entry_conn->sending_optimistic_data);
    }
  }
  if (CONN_IS_EDGE(conn)) {
    rend_data_free(TO_EDGE_CONN(conn)->rend_data);
  }
  if (conn->type == CONN_TYPE_CONTROL) {
    control_connection_t *control_conn = TO_CONTROL_CONN(conn);
    tor_free(control_conn->safecookie_client_hash);
    tor_free(control_conn->incoming_cmd);
  }

  tor_free(conn->read_event); /* Probably already freed by connection_free. */
  tor_free(conn->write_event); /* Probably already freed by connection_free. */
  IF_HAS_BUFFEREVENT(conn, {
      /* This was a workaround to handle bugs in some old versions of libevent
       * where callbacks can occur after calling bufferevent_free().  Setting
       * the callbacks to NULL prevented this.  It shouldn't be necessary any
       * more, but let's not tempt fate for now.  */
      bufferevent_setcb(conn->bufev, NULL, NULL, NULL, NULL);
      bufferevent_free(conn->bufev);
      conn->bufev = NULL;
  });

  if (conn->type == CONN_TYPE_DIR) {
    dir_connection_t *dir_conn = TO_DIR_CONN(conn);
    tor_free(dir_conn->requested_resource);

    tor_zlib_free(dir_conn->zlib_state);
    if (dir_conn->fingerprint_stack) {
      SMARTLIST_FOREACH(dir_conn->fingerprint_stack, char *, cp, tor_free(cp));
      smartlist_free(dir_conn->fingerprint_stack);
    }

    cached_dir_decref(dir_conn->cached_dir);
    rend_data_free(dir_conn->rend_data);
  }

  if (SOCKET_OK(conn->s)) {
    log_debug(LD_NET,"closing fd %d.",(int)conn->s);
    tor_close_socket(conn->s);
    conn->s = TOR_INVALID_SOCKET;
  }

  if (conn->type == CONN_TYPE_OR &&
      !tor_digest_is_zero(TO_OR_CONN(conn)->identity_digest)) {
    log_warn(LD_BUG, "called on OR conn with non-zeroed identity_digest");
    connection_or_remove_from_identity_map(TO_OR_CONN(conn));
  }
  if (conn->type == CONN_TYPE_OR || conn->type == CONN_TYPE_EXT_OR) {
    connection_or_remove_from_ext_or_id_map(TO_OR_CONN(conn));
    tor_free(TO_OR_CONN(conn)->ext_or_conn_id);
    tor_free(TO_OR_CONN(conn)->ext_or_auth_correct_client_hash);
    tor_free(TO_OR_CONN(conn)->ext_or_transport);
  }

#ifdef USE_BUFFEREVENTS
  if (conn->type == CONN_TYPE_OR && TO_OR_CONN(conn)->bucket_cfg) {
    ev_token_bucket_cfg_free(TO_OR_CONN(conn)->bucket_cfg);
    TO_OR_CONN(conn)->bucket_cfg = NULL;
  }
#endif

  memwipe(mem, 0xCC, memlen); /* poison memory */
  tor_free(mem);
}

/** Make sure <b>conn</b> isn't in any of the global conn lists; then free it.
 */
void
connection_free(connection_t *conn)
{
  if (!conn)
    return;
  tor_assert(!connection_is_on_closeable_list(conn));
  tor_assert(!connection_in_array(conn));
  if (conn->linked_conn) {
    log_err(LD_BUG, "Called with conn->linked_conn still set.");
    tor_fragile_assert();
    conn->linked_conn->linked_conn = NULL;
    if (! conn->linked_conn->marked_for_close &&
        conn->linked_conn->reading_from_linked_conn)
      connection_start_reading(conn->linked_conn);
    conn->linked_conn = NULL;
  }
  if (connection_speaks_cells(conn)) {
    if (!tor_digest_is_zero(TO_OR_CONN(conn)->identity_digest)) {
      connection_or_remove_from_identity_map(TO_OR_CONN(conn));
    }
  }
  if (conn->type == CONN_TYPE_CONTROL) {
    connection_control_closed(TO_CONTROL_CONN(conn));
  }
  connection_unregister_events(conn);
  connection_free_(conn);
}

/**
 * Called when we're about to finally unlink and free a connection:
 * perform necessary accounting and cleanup
 *   - Directory conns that failed to fetch a rendezvous descriptor
 *     need to inform pending rendezvous streams.
 *   - OR conns need to call rep_hist_note_*() to record status.
 *   - AP conns need to send a socks reject if necessary.
 *   - Exit conns need to call connection_dns_remove() if necessary.
 *   - AP and Exit conns need to send an end cell if they can.
 *   - DNS conns need to fail any resolves that are pending on them.
 *   - OR and edge connections need to be unlinked from circuits.
 */
void
connection_about_to_close_connection(connection_t *conn)
{
  tor_assert(conn->marked_for_close);

  switch (conn->type) {
    case CONN_TYPE_DIR:
      connection_dir_about_to_close(TO_DIR_CONN(conn));
      break;
    case CONN_TYPE_OR:
    case CONN_TYPE_EXT_OR:
      connection_or_about_to_close(TO_OR_CONN(conn));
      break;
    case CONN_TYPE_AP:
      connection_ap_about_to_close(TO_ENTRY_CONN(conn));
      break;
    case CONN_TYPE_EXIT:
      connection_exit_about_to_close(TO_EDGE_CONN(conn));
      break;
  }
}

/** Return true iff connection_close_immediate() has been called on this
 * connection. */
#define CONN_IS_CLOSED(c) \
  ((c)->linked ? ((c)->linked_conn_is_closed) : (! SOCKET_OK(c->s)))

/** Close the underlying socket for <b>conn</b>, so we don't try to
 * flush it. Must be used in conjunction with (right before)
 * connection_mark_for_close().
 */
void
connection_close_immediate(connection_t *conn)
{
  assert_connection_ok(conn,0);
  if (CONN_IS_CLOSED(conn)) {
    log_err(LD_BUG,"Attempt to close already-closed connection.");
    tor_fragile_assert();
    return;
  }
  if (conn->outbuf_flushlen) {
    log_info(LD_NET,"fd %d, type %s, state %s, %d bytes on outbuf.",
             (int)conn->s, conn_type_to_string(conn->type),
             conn_state_to_string(conn->type, conn->state),
             (int)conn->outbuf_flushlen);
  }

  connection_unregister_events(conn);

  if (SOCKET_OK(conn->s))
    tor_close_socket(conn->s);
  conn->s = TOR_INVALID_SOCKET;
  if (conn->linked)
    conn->linked_conn_is_closed = 1;
  if (conn->outbuf)
    buf_clear(conn->outbuf);
  conn->outbuf_flushlen = 0;
}

/** Mark <b>conn</b> to be closed next time we loop through
 * conn_close_if_marked() in main.c. */
void
connection_mark_for_close_(connection_t *conn, int line, const char *file)
{
  assert_connection_ok(conn,0);
  tor_assert(line);
  tor_assert(line < 1<<16); /* marked_for_close can only fit a uint16_t. */
  tor_assert(file);

  if (conn->type == CONN_TYPE_OR) {
    /*
     * An or_connection should have been closed through one of the channel-
     * aware functions in connection_or.c.  We'll assume this is an error
     * close and do that, and log a bug warning.
     */
    log_warn(LD_CHANNEL | LD_BUG,
             "Something tried to close an or_connection_t without going "
             "through channels at %s:%d",
             file, line);
    connection_or_close_for_error(TO_OR_CONN(conn), 0);
  } else {
    /* Pass it down to the real function */
    connection_mark_for_close_internal_(conn, line, file);
  }
}

/** Mark <b>conn</b> to be closed next time we loop through
 * conn_close_if_marked() in main.c; the _internal version bypasses the
 * CONN_TYPE_OR checks; this should be called when you either are sure that
 * if this is an or_connection_t the controlling channel has been notified
 * (e.g. with connection_or_notify_error()), or you actually are the
 * connection_or_close_for_error() or connection_or_close_normally function.
 * For all other cases, use connection_mark_and_flush() instead, which
 * checks for or_connection_t properly, instead.  See below.
 */
void
connection_mark_for_close_internal_(connection_t *conn,
                                    int line, const char *file)
{
  assert_connection_ok(conn,0);
  tor_assert(line);
  tor_assert(line < 1<<16); /* marked_for_close can only fit a uint16_t. */
  tor_assert(file);

  if (conn->marked_for_close) {
    log_warn(LD_BUG,"Duplicate call to connection_mark_for_close at %s:%d"
        " (first at %s:%d)", file, line, conn->marked_for_close_file,
        conn->marked_for_close);
    tor_fragile_assert();
    return;
  }

  if (conn->type == CONN_TYPE_OR) {
    /*
     * Bad news if this happens without telling the controlling channel; do
     * this so we can find things that call this wrongly when the asserts hit.
     */
    log_debug(LD_CHANNEL,
              "Calling connection_mark_for_close_internal_() on an OR conn "
              "at %s:%d",
              file, line);
  }

  conn->marked_for_close = line;
  conn->marked_for_close_file = file;
  add_connection_to_closeable_list(conn);

  /* in case we're going to be held-open-til-flushed, reset
   * the number of seconds since last successful write, so
   * we get our whole 15 seconds */
  conn->timestamp_lastwritten = time(NULL);
}

/** Find each connection that has hold_open_until_flushed set to
 * 1 but hasn't written in the past 15 seconds, and set
 * hold_open_until_flushed to 0. This means it will get cleaned
 * up in the next loop through close_if_marked() in main.c.
 */
void
connection_expire_held_open(void)
{
  time_t now;
  smartlist_t *conns = get_connection_array();

  now = time(NULL);

  SMARTLIST_FOREACH_BEGIN(conns, connection_t *, conn) {
    /* If we've been holding the connection open, but we haven't written
     * for 15 seconds...
     */
    if (conn->hold_open_until_flushed) {
      tor_assert(conn->marked_for_close);
      if (now - conn->timestamp_lastwritten >= 15) {
        int severity;
        if (conn->type == CONN_TYPE_EXIT ||
            (conn->type == CONN_TYPE_DIR &&
             conn->purpose == DIR_PURPOSE_SERVER))
          severity = LOG_INFO;
        else
          severity = LOG_NOTICE;
        log_fn(severity, LD_NET,
               "Giving up on marked_for_close conn that's been flushing "
               "for 15s (fd %d, type %s, state %s).",
               (int)conn->s, conn_type_to_string(conn->type),
               conn_state_to_string(conn->type, conn->state));
        conn->hold_open_until_flushed = 0;
      }
    }
  } SMARTLIST_FOREACH_END(conn);
}

#if defined(HAVE_SYS_UN_H) || defined(RUNNING_DOXYGEN)
/** Create an AF_UNIX listenaddr struct.
 * <b>listenaddress</b> provides the path to the Unix socket.
 *
 * Eventually <b>listenaddress</b> will also optionally contain user, group,
 * and file permissions for the new socket.  But not yet. XXX
 * Also, since we do not create the socket here the information doesn't help
 * here.
 *
 * If not NULL <b>readable_address</b> will contain a copy of the path part of
 * <b>listenaddress</b>.
 *
 * The listenaddr struct has to be freed by the caller.
 */
static struct sockaddr_un *
create_unix_sockaddr(const char *listenaddress, char **readable_address,
                     socklen_t *len_out)
{
  struct sockaddr_un *sockaddr = NULL;

  sockaddr = tor_malloc_zero(sizeof(struct sockaddr_un));
  sockaddr->sun_family = AF_UNIX;
  if (strlcpy(sockaddr->sun_path, listenaddress, sizeof(sockaddr->sun_path))
      >= sizeof(sockaddr->sun_path)) {
    log_warn(LD_CONFIG, "Unix socket path '%s' is too long to fit.",
             escaped(listenaddress));
    tor_free(sockaddr);
    return NULL;
  }

  if (readable_address)
    *readable_address = tor_strdup(listenaddress);

  *len_out = sizeof(struct sockaddr_un);
  return sockaddr;
}
#else
static struct sockaddr *
create_unix_sockaddr(const char *listenaddress, char **readable_address,
                     socklen_t *len_out)
{
  (void)listenaddress;
  (void)readable_address;
  log_fn(LOG_ERR, LD_BUG,
         "Unix domain sockets not supported, yet we tried to create one.");
  *len_out = 0;
  tor_fragile_assert();
  return NULL;
}
#endif /* HAVE_SYS_UN_H */

/** Warn that an accept or a connect has failed because we're running up
 * against our ulimit.  Rate-limit these warnings so that we don't spam
 * the log. */
static void
warn_too_many_conns(void)
{
#define WARN_TOO_MANY_CONNS_INTERVAL (6*60*60)
  static ratelim_t last_warned = RATELIM_INIT(WARN_TOO_MANY_CONNS_INTERVAL);
  char *m;
  if ((m = rate_limit_log(&last_warned, approx_time()))) {
    int n_conns = get_n_open_sockets();
    log_warn(LD_NET,"Failing because we have %d connections already. Please "
             "raise your ulimit -n.%s", n_conns, m);
    tor_free(m);
    control_event_general_status(LOG_WARN, "TOO_MANY_CONNECTIONS CURRENT=%d",
                                 n_conns);
  }
}

#ifdef HAVE_SYS_UN_H
/** Check whether we should be willing to open an AF_UNIX socket in
 * <b>path</b>.  Return 0 if we should go ahead and -1 if we shouldn't. */
static int
check_location_for_unix_socket(const or_options_t *options, const char *path)
{
  int r = -1;
  char *p = tor_strdup(path);
  cpd_check_t flags = CPD_CHECK_MODE_ONLY;
  if (get_parent_directory(p)<0 || p[0] != '/') {
    log_warn(LD_GENERAL, "Bad unix socket address '%s'.  Tor does not support "
             "relative paths for unix sockets.", path);
    goto done;
  }

  if (options->ControlSocketsGroupWritable)
    flags |= CPD_GROUP_OK;

  if (check_private_dir(p, flags, options->User) < 0) {
    char *escpath, *escdir;
    escpath = esc_for_log(path);
    escdir = esc_for_log(p);
    log_warn(LD_GENERAL, "Before Tor can create a control socket in %s, the "
             "directory %s needs to exist, and to be accessible only by the "
             "user%s account that is running Tor.  (On some Unix systems, "
             "anybody who can list a socket can connect to it, so Tor is "
             "being careful.)", escpath, escdir,
             options->ControlSocketsGroupWritable ? " and group" : "");
    tor_free(escpath);
    tor_free(escdir);
    goto done;
  }

  r = 0;
 done:
  tor_free(p);
  return r;
}
#endif

/** Tell the TCP stack that it shouldn't wait for a long time after
 * <b>sock</b> has closed before reusing its port. Return 0 on success,
 * -1 on failure. */
static int
make_socket_reuseable(tor_socket_t sock)
{
#ifdef _WIN32
  (void) sock;
  return 0;
#else
  int one=1;

  /* REUSEADDR on normal places means you can rebind to the port
   * right after somebody else has let it go. But REUSEADDR on win32
   * means you can bind to the port _even when somebody else
   * already has it bound_. So, don't do that on Win32. */
  if (setsockopt(sock, SOL_SOCKET, SO_REUSEADDR, (void*) &one,
             (socklen_t)sizeof(one)) == -1) {
    return -1;
  }
  return 0;
#endif
}

/** Max backlog to pass to listen.  We start at */
static int listen_limit = INT_MAX;

/* Listen on <b>fd</b> with appropriate backlog. Return as for listen. */
static int
tor_listen(tor_socket_t fd)
{
  int r;

  if ((r = listen(fd, listen_limit)) < 0) {
    if (listen_limit == SOMAXCONN)
      return r;
    if ((r = listen(fd, SOMAXCONN)) == 0) {
      listen_limit = SOMAXCONN;
      log_warn(LD_NET, "Setting listen backlog to INT_MAX connections "
               "didn't work, but SOMAXCONN did. Lowering backlog limit.");
    }
  }
  return r;
}

/** Bind a new non-blocking socket listening to the socket described
 * by <b>listensockaddr</b>.
 *
 * <b>address</b> is only used for logging purposes and to add the information
 * to the conn.
 */
static connection_t *
connection_listener_new(const struct sockaddr *listensockaddr,
                        socklen_t socklen,
                        int type, const char *address,
                        const port_cfg_t *port_cfg)
{
  listener_connection_t *lis_conn;
  connection_t *conn = NULL;
  tor_socket_t s = TOR_INVALID_SOCKET;  /* the socket we're going to make */
  or_options_t const *options = get_options();
#if defined(HAVE_PWD_H) && defined(HAVE_SYS_UN_H)
  const struct passwd *pw = NULL;
#endif
  uint16_t usePort = 0, gotPort = 0;
  int start_reading = 0;
  static int global_next_session_group = SESSION_GROUP_FIRST_AUTO;
  tor_addr_t addr;

  if (get_n_open_sockets() >= get_options()->ConnLimit_-1) {
    warn_too_many_conns();
    return NULL;
  }

  if (listensockaddr->sa_family == AF_INET ||
      listensockaddr->sa_family == AF_INET6) {
    int is_tcp = (type != CONN_TYPE_AP_DNS_LISTENER);
    if (is_tcp)
      start_reading = 1;

    tor_addr_from_sockaddr(&addr, listensockaddr, &usePort);

    log_notice(LD_NET, "Opening %s on %s",
               conn_type_to_string(type), fmt_addrport(&addr, usePort));

    s = tor_open_socket_nonblocking(tor_addr_family(&addr),
                        is_tcp ? SOCK_STREAM : SOCK_DGRAM,
                        is_tcp ? IPPROTO_TCP: IPPROTO_UDP);
    if (!SOCKET_OK(s)) {
      log_warn(LD_NET,"Socket creation failed: %s",
               tor_socket_strerror(tor_socket_errno(-1)));
      goto err;
    }

    if (make_socket_reuseable(s) < 0) {
      log_warn(LD_NET, "Error setting SO_REUSEADDR flag on %s: %s",
               conn_type_to_string(type),
               tor_socket_strerror(errno));
    }

#if defined USE_TRANSPARENT && defined(IP_TRANSPARENT)
    if (options->TransProxyType_parsed == TPT_TPROXY &&
        type == CONN_TYPE_AP_TRANS_LISTENER) {
      int one = 1;
      if (setsockopt(s, SOL_IP, IP_TRANSPARENT, &one, sizeof(one)) < 0) {
        const char *extra = "";
        int e = tor_socket_errno(s);
        if (e == EPERM)
          extra = "TransTPROXY requires root privileges or similar"
            " capabilities.";
        log_warn(LD_NET, "Error setting IP_TRANSPARENT flag: %s.%s",
                 tor_socket_strerror(e), extra);
      }
    }
#endif

#ifdef IPV6_V6ONLY
    if (listensockaddr->sa_family == AF_INET6) {
#ifdef _WIN32
      /* In Redmond, this kind of thing passes for standards-conformance. */
      DWORD one = 1;
#else
      int one = 1;
#endif
      /* We need to set IPV6_V6ONLY so that this socket can't get used for
       * IPv4 connections. */
      if (setsockopt(s,IPPROTO_IPV6, IPV6_V6ONLY,
                     (void*)&one, sizeof(one)) < 0) {
        int e = tor_socket_errno(s);
        log_warn(LD_NET, "Error setting IPV6_V6ONLY flag: %s",
                 tor_socket_strerror(e));
        /* Keep going; probably not harmful. */
      }
    }
#endif

    if (bind(s,listensockaddr,socklen) < 0) {
      const char *helpfulhint = "";
      int e = tor_socket_errno(s);
      if (ERRNO_IS_EADDRINUSE(e))
        helpfulhint = ". Is Tor already running?";
      log_warn(LD_NET, "Could not bind to %s:%u: %s%s", address, usePort,
               tor_socket_strerror(e), helpfulhint);
      goto err;
    }

    if (is_tcp) {
      if (tor_listen(s) < 0) {
        log_warn(LD_NET, "Could not listen on %s:%u: %s", address, usePort,
                 tor_socket_strerror(tor_socket_errno(s)));
        goto err;
      }
    }

    if (usePort != 0) {
      gotPort = usePort;
    } else {
      tor_addr_t addr2;
      struct sockaddr_storage ss;
      socklen_t ss_len=sizeof(ss);
      if (getsockname(s, (struct sockaddr*)&ss, &ss_len)<0) {
        log_warn(LD_NET, "getsockname() couldn't learn address for %s: %s",
                 conn_type_to_string(type),
                 tor_socket_strerror(tor_socket_errno(s)));
        gotPort = 0;
      }
      tor_addr_from_sockaddr(&addr2, (struct sockaddr*)&ss, &gotPort);
    }
#ifdef HAVE_SYS_UN_H
  } else if (listensockaddr->sa_family == AF_UNIX) {
    start_reading = 1;

    /* For now only control ports can be Unix domain sockets
     * and listeners at the same time */
    tor_assert(type == CONN_TYPE_CONTROL_LISTENER);

    if (check_location_for_unix_socket(options, address) < 0)
      goto err;

    log_notice(LD_NET, "Opening %s on %s",
               conn_type_to_string(type), address);

    tor_addr_make_unspec(&addr);

    if (unlink(address) < 0 && errno != ENOENT) {
      log_warn(LD_NET, "Could not unlink %s: %s", address,
                       strerror(errno));
      goto err;
    }
    s = tor_open_socket_nonblocking(AF_UNIX, SOCK_STREAM, 0);
    if (! SOCKET_OK(s)) {
      log_warn(LD_NET,"Socket creation failed: %s.", strerror(errno));
      goto err;
    }

    if (bind(s, listensockaddr, (socklen_t)sizeof(struct sockaddr_un)) == -1) {
      log_warn(LD_NET,"Bind to %s failed: %s.", address,
               tor_socket_strerror(tor_socket_errno(s)));
      goto err;
    }
#ifdef HAVE_PWD_H
    if (options->User) {
      pw = tor_getpwnam(options->User);
      if (pw == NULL) {
        log_warn(LD_NET,"Unable to chown() %s socket: user %s not found.",
                 address, options->User);
        goto err;
      } else if (chown(address, pw->pw_uid, pw->pw_gid) < 0) {
        log_warn(LD_NET,"Unable to chown() %s socket: %s.",
                 address, strerror(errno));
        goto err;
      }
    }
#endif
    if (options->ControlSocketsGroupWritable) {
      /* We need to use chmod; fchmod doesn't work on sockets on all
       * platforms. */
      if (chmod(address, 0660) < 0) {
        log_warn(LD_FS,"Unable to make %s group-writable.", address);
        goto err;
      }
    }

    if (listen(s, SOMAXCONN) < 0) {
      log_warn(LD_NET, "Could not listen on %s: %s", address,
               tor_socket_strerror(tor_socket_errno(s)));
      goto err;
    }
#else
    (void)options;
#endif /* HAVE_SYS_UN_H */
  } else {
    log_err(LD_BUG, "Got unexpected address family %d.",
            listensockaddr->sa_family);
    tor_assert(0);
  }

  lis_conn = listener_connection_new(type, listensockaddr->sa_family);
  conn = TO_CONN(lis_conn);
  conn->socket_family = listensockaddr->sa_family;
  conn->s = s;
  s = TOR_INVALID_SOCKET; /* Prevent double-close */
  conn->address = tor_strdup(address);
  conn->port = gotPort;
  tor_addr_copy(&conn->addr, &addr);

  if (port_cfg->isolation_flags) {
    lis_conn->isolation_flags = port_cfg->isolation_flags;
    if (port_cfg->session_group >= 0) {
      lis_conn->session_group = port_cfg->session_group;
    } else {
      /* This can wrap after around INT_MAX listeners are opened.  But I don't
       * believe that matters, since you would need to open a ridiculous
       * number of listeners while keeping the early ones open before you ever
       * hit this.  An OR with a dozen ports open, for example, would have to
       * close and re-open its listeners every second for 4 years nonstop.
       */
      lis_conn->session_group = global_next_session_group--;
    }
  }
  if (type == CONN_TYPE_AP_LISTENER) {
    lis_conn->socks_ipv4_traffic = port_cfg->ipv4_traffic;
    lis_conn->socks_ipv6_traffic = port_cfg->ipv6_traffic;
    lis_conn->socks_prefer_ipv6 = port_cfg->prefer_ipv6;
  } else {
    lis_conn->socks_ipv4_traffic = 1;
    lis_conn->socks_ipv6_traffic = 1;
  }
  lis_conn->cache_ipv4_answers = port_cfg->cache_ipv4_answers;
  lis_conn->cache_ipv6_answers = port_cfg->cache_ipv6_answers;
  lis_conn->use_cached_ipv4_answers = port_cfg->use_cached_ipv4_answers;
  lis_conn->use_cached_ipv6_answers = port_cfg->use_cached_ipv6_answers;
  lis_conn->prefer_ipv6_virtaddr = port_cfg->prefer_ipv6_virtaddr;
  lis_conn->socks_prefer_no_auth = port_cfg->socks_prefer_no_auth;

  if (connection_add(conn) < 0) { /* no space, forget it */
    log_warn(LD_NET,"connection_add for listener failed. Giving up.");
    goto err;
  }

  log_fn(usePort==gotPort ? LOG_DEBUG : LOG_NOTICE, LD_NET,
         "%s listening on port %u.",
         conn_type_to_string(type), gotPort);

  conn->state = LISTENER_STATE_READY;
  if (start_reading) {
    connection_start_reading(conn);
  } else {
    tor_assert(type == CONN_TYPE_AP_DNS_LISTENER);
    dnsserv_configure_listener(conn);
  }

  return conn;

 err:
  if (SOCKET_OK(s))
    tor_close_socket(s);
  if (conn)
    connection_free(conn);

  return NULL;
}

/** Do basic sanity checking on a newly received socket. Return 0
 * if it looks ok, else return -1.
 *
 * Notably, some TCP stacks can erroneously have accept() return successfully
 * with socklen 0, when the client sends an RST before the accept call (as
 * nmap does).  We want to detect that, and not go on with the connection.
 */
static int
check_sockaddr(const struct sockaddr *sa, int len, int level)
{
  int ok = 1;

  if (sa->sa_family == AF_INET) {
    struct sockaddr_in *sin=(struct sockaddr_in*)sa;
    if (len != sizeof(struct sockaddr_in)) {
      log_fn(level, LD_NET, "Length of address not as expected: %d vs %d",
             len,(int)sizeof(struct sockaddr_in));
      ok = 0;
    }
    if (sin->sin_addr.s_addr == 0 || sin->sin_port == 0) {
      log_fn(level, LD_NET,
             "Address for new connection has address/port equal to zero.");
      ok = 0;
    }
  } else if (sa->sa_family == AF_INET6) {
    struct sockaddr_in6 *sin6=(struct sockaddr_in6*)sa;
    if (len != sizeof(struct sockaddr_in6)) {
      log_fn(level, LD_NET, "Length of address not as expected: %d vs %d",
             len,(int)sizeof(struct sockaddr_in6));
      ok = 0;
    }
    if (tor_mem_is_zero((void*)sin6->sin6_addr.s6_addr, 16) ||
        sin6->sin6_port == 0) {
      log_fn(level, LD_NET,
             "Address for new connection has address/port equal to zero.");
      ok = 0;
    }
  } else {
    ok = 0;
  }
  return ok ? 0 : -1;
}

/** Check whether the socket family from an accepted socket <b>got</b> is the
 * same as the one that <b>listener</b> is waiting for.  If it isn't, log
 * a useful message and return -1.  Else return 0.
 *
 * This is annoying, but can apparently happen on some Darwins. */
static int
check_sockaddr_family_match(sa_family_t got, connection_t *listener)
{
  if (got != listener->socket_family) {
    log_info(LD_BUG, "A listener connection returned a socket with a "
             "mismatched family. %s for addr_family %d gave us a socket "
             "with address family %d.  Dropping.",
             conn_type_to_string(listener->type),
             (int)listener->socket_family,
             (int)got);
    return -1;
  }
  return 0;
}

/** The listener connection <b>conn</b> told poll() it wanted to read.
 * Call accept() on conn-\>s, and add the new connection if necessary.
 */
static int
connection_handle_listener_read(connection_t *conn, int new_type)
{
  tor_socket_t news; /* the new socket */
  connection_t *newconn;
  /* information about the remote peer when connecting to other routers */
  struct sockaddr_storage addrbuf;
  struct sockaddr *remote = (struct sockaddr*)&addrbuf;
  /* length of the remote address. Must be whatever accept() needs. */
  socklen_t remotelen = (socklen_t)sizeof(addrbuf);
  const or_options_t *options = get_options();

  tor_assert((size_t)remotelen >= sizeof(struct sockaddr_in));
  memset(&addrbuf, 0, sizeof(addrbuf));

  news = tor_accept_socket_nonblocking(conn->s,remote,&remotelen);
  if (!SOCKET_OK(news)) { /* accept() error */
    int e = tor_socket_errno(conn->s);
    if (ERRNO_IS_ACCEPT_EAGAIN(e)) {
      return 0; /* he hung up before we could accept(). that's fine. */
    } else if (ERRNO_IS_ACCEPT_RESOURCE_LIMIT(e)) {
      warn_too_many_conns();
      return 0;
    }
    /* else there was a real error. */
    log_warn(LD_NET,"accept() failed: %s. Closing listener.",
             tor_socket_strerror(e));
    connection_mark_for_close(conn);
    return -1;
  }
  log_debug(LD_NET,
            "Connection accepted on socket %d (child of fd %d).",
            (int)news,(int)conn->s);

  if (make_socket_reuseable(news) < 0) {
    if (tor_socket_errno(news) == EINVAL) {
      /* This can happen on OSX if we get a badly timed shutdown. */
      log_debug(LD_NET, "make_socket_reuseable returned EINVAL");
    } else {
      log_warn(LD_NET, "Error setting SO_REUSEADDR flag on %s: %s",
               conn_type_to_string(new_type),
               tor_socket_strerror(errno));
    }
    tor_close_socket(news);
    return 0;
  }

  if (options->ConstrainedSockets)
    set_constrained_socket_buffers(news, (int)options->ConstrainedSockSize);

  if (check_sockaddr_family_match(remote->sa_family, conn) < 0) {
    tor_close_socket(news);
    return 0;
  }

  if (conn->socket_family == AF_INET || conn->socket_family == AF_INET6) {
    tor_addr_t addr;
    uint16_t port;
    if (check_sockaddr(remote, remotelen, LOG_INFO)<0) {
      log_info(LD_NET,
               "accept() returned a strange address; closing connection.");
      tor_close_socket(news);
      return 0;
    }

    tor_addr_from_sockaddr(&addr, remote, &port);

    /* process entrance policies here, before we even create the connection */
    if (new_type == CONN_TYPE_AP) {
      /* check sockspolicy to see if we should accept it */
      if (socks_policy_permits_address(&addr) == 0) {
        log_notice(LD_APP,
                   "Denying socks connection from untrusted address %s.",
                   fmt_and_decorate_addr(&addr));
        tor_close_socket(news);
        return 0;
      }
    }
    if (new_type == CONN_TYPE_DIR) {
      /* check dirpolicy to see if we should accept it */
      if (dir_policy_permits_address(&addr) == 0) {
        log_notice(LD_DIRSERV,"Denying dir connection from address %s.",
                   fmt_and_decorate_addr(&addr));
        tor_close_socket(news);
        return 0;
      }
    }

    newconn = connection_new(new_type, conn->socket_family);
    newconn->s = news;

    /* remember the remote address */
    tor_addr_copy(&newconn->addr, &addr);
    newconn->port = port;
    newconn->address = tor_dup_addr(&addr);

    if (new_type == CONN_TYPE_AP) {
      TO_ENTRY_CONN(newconn)->socks_request->socks_prefer_no_auth =
        TO_LISTENER_CONN(conn)->socks_prefer_no_auth;
    }
    if (new_type == CONN_TYPE_CONTROL) {
      log_notice(LD_CONTROL, "New control connection opened from %s.",
                 fmt_and_decorate_addr(&addr));
    }

  } else if (conn->socket_family == AF_UNIX) {
    /* For now only control ports can be Unix domain sockets
     * and listeners at the same time */
    tor_assert(conn->type == CONN_TYPE_CONTROL_LISTENER);
    tor_assert(new_type == CONN_TYPE_CONTROL);
    log_notice(LD_CONTROL, "New control connection opened.");

    newconn = connection_new(new_type, conn->socket_family);
    newconn->s = news;

    /* remember the remote address -- do we have anything sane to put here? */
    tor_addr_make_unspec(&newconn->addr);
    newconn->port = 1;
    newconn->address = tor_strdup(conn->address);
  } else {
    tor_assert(0);
  };

  if (connection_add(newconn) < 0) { /* no space, forget it */
    connection_free(newconn);
    return 0; /* no need to tear down the parent */
  }

  if (connection_init_accepted_conn(newconn, TO_LISTENER_CONN(conn)) < 0) {
    if (! newconn->marked_for_close)
      connection_mark_for_close(newconn);
    return 0;
  }
  return 0;
}

/** Initialize states for newly accepted connection <b>conn</b>.
 * If conn is an OR, start the TLS handshake.
 * If conn is a transparent AP, get its original destination
 * and place it in circuit_wait.
 */
static int
connection_init_accepted_conn(connection_t *conn,
                              const listener_connection_t *listener)
{
  int rv;

  connection_start_reading(conn);

  switch (conn->type) {
    case CONN_TYPE_EXT_OR:
      /* Initiate Extended ORPort authentication. */
      return connection_ext_or_start_auth(TO_OR_CONN(conn));
    case CONN_TYPE_OR:
      control_event_or_conn_status(TO_OR_CONN(conn), OR_CONN_EVENT_NEW, 0);
      rv = connection_tls_start_handshake(TO_OR_CONN(conn), 1);
      if (rv < 0) {
        connection_or_close_for_error(TO_OR_CONN(conn), 0);
      }
      return rv;
      break;
    case CONN_TYPE_AP:
      TO_ENTRY_CONN(conn)->isolation_flags = listener->isolation_flags;
      TO_ENTRY_CONN(conn)->session_group = listener->session_group;
      TO_ENTRY_CONN(conn)->nym_epoch = get_signewnym_epoch();
      TO_ENTRY_CONN(conn)->socks_request->listener_type = listener->base_.type;
      TO_ENTRY_CONN(conn)->ipv4_traffic_ok = listener->socks_ipv4_traffic;
      TO_ENTRY_CONN(conn)->ipv6_traffic_ok = listener->socks_ipv6_traffic;
      TO_ENTRY_CONN(conn)->prefer_ipv6_traffic = listener->socks_prefer_ipv6;
      TO_ENTRY_CONN(conn)->cache_ipv4_answers = listener->cache_ipv4_answers;
      TO_ENTRY_CONN(conn)->cache_ipv6_answers = listener->cache_ipv6_answers;
      TO_ENTRY_CONN(conn)->use_cached_ipv4_answers =
        listener->use_cached_ipv4_answers;
      TO_ENTRY_CONN(conn)->use_cached_ipv6_answers =
        listener->use_cached_ipv6_answers;
      TO_ENTRY_CONN(conn)->prefer_ipv6_virtaddr =
        listener->prefer_ipv6_virtaddr;

      switch (TO_CONN(listener)->type) {
        case CONN_TYPE_AP_LISTENER:
          conn->state = AP_CONN_STATE_SOCKS_WAIT;
          break;
        case CONN_TYPE_AP_TRANS_LISTENER:
          TO_ENTRY_CONN(conn)->is_transparent_ap = 1;
          conn->state = AP_CONN_STATE_CIRCUIT_WAIT;
          return connection_ap_process_transparent(TO_ENTRY_CONN(conn));
        case CONN_TYPE_AP_NATD_LISTENER:
          TO_ENTRY_CONN(conn)->is_transparent_ap = 1;
          conn->state = AP_CONN_STATE_NATD_WAIT;
          break;
      }
      break;
    case CONN_TYPE_DIR:
      conn->purpose = DIR_PURPOSE_SERVER;
      conn->state = DIR_CONN_STATE_SERVER_COMMAND_WAIT;
      break;
    case CONN_TYPE_CONTROL:
      conn->state = CONTROL_CONN_STATE_NEEDAUTH;
      break;
  }
  return 0;
}

/** Take conn, make a nonblocking socket; try to connect to
 * addr:port (they arrive in *host order*). If fail, return -1 and if
 * applicable put your best guess about errno into *<b>socket_error</b>.
 * Else assign s to conn-\>s: if connected return 1, if EAGAIN return 0.
 *
 * address is used to make the logs useful.
 *
 * On success, add conn to the list of polled connections.
 */
int
connection_connect(connection_t *conn, const char *address,
                   const tor_addr_t *addr, uint16_t port, int *socket_error)
{
  tor_socket_t s;
  int inprogress = 0;
  struct sockaddr_storage addrbuf;
  struct sockaddr *dest_addr;
  int dest_addr_len;
  const or_options_t *options = get_options();
  int protocol_family;

  if (get_n_open_sockets() >= get_options()->ConnLimit_-1) {
    warn_too_many_conns();
    *socket_error = SOCK_ERRNO(ENOBUFS);
    return -1;
  }

  if (tor_addr_family(addr) == AF_INET6)
    protocol_family = PF_INET6;
  else
    protocol_family = PF_INET;

  if (get_options()->DisableNetwork) {
    /* We should never even try to connect anyplace if DisableNetwork is set.
     * Warn if we do, and refuse to make the connection. */
    static ratelim_t disablenet_violated = RATELIM_INIT(30*60);
    *socket_error = SOCK_ERRNO(ENETUNREACH);
    log_fn_ratelim(&disablenet_violated, LOG_WARN, LD_BUG,
                   "Tried to open a socket with DisableNetwork set.");
    tor_fragile_assert();
    return -1;
  }

  s = tor_open_socket_nonblocking(protocol_family,SOCK_STREAM,IPPROTO_TCP);
  if (! SOCKET_OK(s)) {
    *socket_error = tor_socket_errno(-1);
    log_warn(LD_NET,"Error creating network socket: %s",
             tor_socket_strerror(*socket_error));
    return -1;
  }

  if (make_socket_reuseable(s) < 0) {
    log_warn(LD_NET, "Error setting SO_REUSEADDR flag on new connection: %s",
             tor_socket_strerror(errno));
  }

  if (!tor_addr_is_loopback(addr)) {
    const tor_addr_t *ext_addr = NULL;
    if (protocol_family == AF_INET &&
        !tor_addr_is_null(&options->OutboundBindAddressIPv4_))
      ext_addr = &options->OutboundBindAddressIPv4_;
    else if (protocol_family == AF_INET6 &&
             !tor_addr_is_null(&options->OutboundBindAddressIPv6_))
      ext_addr = &options->OutboundBindAddressIPv6_;
    if (ext_addr) {
      struct sockaddr_storage ext_addr_sa;
      socklen_t ext_addr_len = 0;
      memset(&ext_addr_sa, 0, sizeof(ext_addr_sa));
      ext_addr_len = tor_addr_to_sockaddr(ext_addr, 0,
                                          (struct sockaddr *) &ext_addr_sa,
                                          sizeof(ext_addr_sa));
      if (ext_addr_len == 0) {
        log_warn(LD_NET,
                 "Error converting OutboundBindAddress %s into sockaddr. "
                 "Ignoring.", fmt_and_decorate_addr(ext_addr));
      } else {
        if (bind(s, (struct sockaddr *) &ext_addr_sa, ext_addr_len) < 0) {
          *socket_error = tor_socket_errno(s);
          log_warn(LD_NET,"Error binding network socket to %s: %s",
                   fmt_and_decorate_addr(ext_addr),
                   tor_socket_strerror(*socket_error));
          tor_close_socket(s);
          return -1;
        }
      }
    }
  }

  if (options->ConstrainedSockets)
    set_constrained_socket_buffers(s, (int)options->ConstrainedSockSize);

  memset(&addrbuf,0,sizeof(addrbuf));
  dest_addr = (struct sockaddr*) &addrbuf;
  dest_addr_len = tor_addr_to_sockaddr(addr, port, dest_addr, sizeof(addrbuf));
  tor_assert(dest_addr_len > 0);

  log_debug(LD_NET, "Connecting to %s:%u.",
            escaped_safe_str_client(address), port);

  if (connect(s, dest_addr, (socklen_t)dest_addr_len) < 0) {
    int e = tor_socket_errno(s);
    if (!ERRNO_IS_CONN_EINPROGRESS(e)) {
      /* yuck. kill it. */
      *socket_error = e;
      log_info(LD_NET,
               "connect() to %s:%u failed: %s",
               escaped_safe_str_client(address),
               port, tor_socket_strerror(e));
      tor_close_socket(s);
      return -1;
    } else {
      inprogress = 1;
    }
  }

  /* it succeeded. we're connected. */
  log_fn(inprogress?LOG_DEBUG:LOG_INFO, LD_NET,
         "Connection to %s:%u %s (sock "TOR_SOCKET_T_FORMAT").",
         escaped_safe_str_client(address),
         port, inprogress?"in progress":"established", s);
  conn->s = s;
  if (connection_add_connecting(conn) < 0) {
    /* no space, forget it */
    *socket_error = SOCK_ERRNO(ENOBUFS);
    return -1;
  }
  return inprogress ? 0 : 1;
}

/** Convert state number to string representation for logging purposes.
 */
static const char *
connection_proxy_state_to_string(int state)
{
  static const char *unknown = "???";
  static const char *states[] = {
    "PROXY_NONE",
    "PROXY_INFANT",
    "PROXY_HTTPS_WANT_CONNECT_OK",
    "PROXY_SOCKS4_WANT_CONNECT_OK",
    "PROXY_SOCKS5_WANT_AUTH_METHOD_NONE",
    "PROXY_SOCKS5_WANT_AUTH_METHOD_RFC1929",
    "PROXY_SOCKS5_WANT_AUTH_RFC1929_OK",
    "PROXY_SOCKS5_WANT_CONNECT_OK",
    "PROXY_CONNECTED",
  };

  if (state < PROXY_NONE || state > PROXY_CONNECTED)
    return unknown;

  return states[state];
}

/** Returns the global proxy type used by tor. Use this function for
 *  logging or high-level purposes, don't use it to fill the
 *  <b>proxy_type</b> field of or_connection_t; use the actual proxy
 *  protocol instead.*/
static int
get_proxy_type(void)
{
  const or_options_t *options = get_options();

  if (options->HTTPSProxy)
    return PROXY_CONNECT;
  else if (options->Socks4Proxy)
    return PROXY_SOCKS4;
  else if (options->Socks5Proxy)
    return PROXY_SOCKS5;
  else if (options->ClientTransportPlugin)
    return PROXY_PLUGGABLE;
  else
    return PROXY_NONE;
}

/* One byte for the version, one for the command, two for the
   port, and four for the addr... and, one more for the
   username NUL: */
#define SOCKS4_STANDARD_BUFFER_SIZE (1 + 1 + 2 + 4 + 1)

/** Write a proxy request of <b>type</b> (socks4, socks5, https) to conn
 * for conn->addr:conn->port, authenticating with the auth details given
 * in the configuration (if available). SOCKS 5 and HTTP CONNECT proxies
 * support authentication.
 *
 * Returns -1 if conn->addr is incompatible with the proxy protocol, and
 * 0 otherwise.
 *
 * Use connection_read_proxy_handshake() to complete the handshake.
 */
int
connection_proxy_connect(connection_t *conn, int type)
{
  const or_options_t *options;

  tor_assert(conn);

  options = get_options();

  switch (type) {
    case PROXY_CONNECT: {
      char buf[1024];
      char *base64_authenticator=NULL;
      const char *authenticator = options->HTTPSProxyAuthenticator;

      /* Send HTTP CONNECT and authentication (if available) in
       * one request */

      if (authenticator) {
        base64_authenticator = alloc_http_authenticator(authenticator);
        if (!base64_authenticator)
          log_warn(LD_OR, "Encoding https authenticator failed");
      }

      if (base64_authenticator) {
        const char *addrport = fmt_addrport(&conn->addr, conn->port);
        tor_snprintf(buf, sizeof(buf), "CONNECT %s HTTP/1.1\r\n"
                     "Host: %s\r\n"
                     "Proxy-Authorization: Basic %s\r\n\r\n",
                     addrport,
                     addrport,
                     base64_authenticator);
        tor_free(base64_authenticator);
      } else {
        tor_snprintf(buf, sizeof(buf), "CONNECT %s HTTP/1.0\r\n\r\n",
                     fmt_addrport(&conn->addr, conn->port));
      }

      connection_write_to_buf(buf, strlen(buf), conn);
      conn->proxy_state = PROXY_HTTPS_WANT_CONNECT_OK;
      break;
    }

    case PROXY_SOCKS4: {
      unsigned char *buf;
      uint16_t portn;
      uint32_t ip4addr;
      size_t buf_size = 0;
      char *socks_args_string = NULL;

      /* Send a SOCKS4 connect request */

      if (tor_addr_family(&conn->addr) != AF_INET) {
        log_warn(LD_NET, "SOCKS4 client is incompatible with IPv6");
        return -1;
      }

      { /* If we are here because we are trying to connect to a
           pluggable transport proxy, check if we have any SOCKS
           arguments to transmit. If we do, compress all arguments to
           a single string in 'socks_args_string': */

        if (get_proxy_type() == PROXY_PLUGGABLE) {
          socks_args_string =
            pt_get_socks_args_for_proxy_addrport(&conn->addr, conn->port);
          if (socks_args_string)
            log_debug(LD_NET, "Sending out '%s' as our SOCKS argument string.",
                      socks_args_string);
        }
      }

      { /* Figure out the buffer size we need for the SOCKS message: */

        buf_size = SOCKS4_STANDARD_BUFFER_SIZE;

        /* If we have a SOCKS argument string, consider its size when
           calculating the buffer size: */
        if (socks_args_string)
          buf_size += strlen(socks_args_string);
      }

      buf = tor_malloc_zero(buf_size);

      ip4addr = tor_addr_to_ipv4n(&conn->addr);
      portn = htons(conn->port);

      buf[0] = 4; /* version */
      buf[1] = SOCKS_COMMAND_CONNECT; /* command */
      memcpy(buf + 2, &portn, 2); /* port */
      memcpy(buf + 4, &ip4addr, 4); /* addr */

      /* Next packet field is the userid. If we have pluggable
         transport SOCKS arguments, we have to embed them
         there. Otherwise, we use an empty userid.  */
      if (socks_args_string) { /* place the SOCKS args string: */
        tor_assert(strlen(socks_args_string) > 0);
        tor_assert(buf_size >=
                   SOCKS4_STANDARD_BUFFER_SIZE + strlen(socks_args_string));
        strlcpy((char *)buf + 8, socks_args_string, buf_size - 8);
        tor_free(socks_args_string);
      } else {
        buf[8] = 0; /* no userid */
      }

      connection_write_to_buf((char *)buf, buf_size, conn);
      tor_free(buf);

      conn->proxy_state = PROXY_SOCKS4_WANT_CONNECT_OK;
      break;
    }

    case PROXY_SOCKS5: {
      unsigned char buf[4]; /* fields: vers, num methods, method list */

      /* Send a SOCKS5 greeting (connect request must wait) */

      buf[0] = 5; /* version */

      /* We have to use SOCKS5 authentication, if we have a
         Socks5ProxyUsername or if we want to pass arguments to our
         pluggable transport proxy: */
      if ((options->Socks5ProxyUsername) ||
          (get_proxy_type() == PROXY_PLUGGABLE &&
           (get_socks_args_by_bridge_addrport(&conn->addr, conn->port)))) {
      /* number of auth methods */
        buf[1] = 2;
        buf[2] = 0x00; /* no authentication */
        buf[3] = 0x02; /* rfc1929 Username/Passwd auth */
        conn->proxy_state = PROXY_SOCKS5_WANT_AUTH_METHOD_RFC1929;
      } else {
        buf[1] = 1;
        buf[2] = 0x00; /* no authentication */
        conn->proxy_state = PROXY_SOCKS5_WANT_AUTH_METHOD_NONE;
      }

      connection_write_to_buf((char *)buf, 2 + buf[1], conn);
      break;
    }

    default:
      log_err(LD_BUG, "Invalid proxy protocol, %d", type);
      tor_fragile_assert();
      return -1;
  }

  log_debug(LD_NET, "set state %s",
            connection_proxy_state_to_string(conn->proxy_state));

  return 0;
}

/** Read conn's inbuf. If the http response from the proxy is all
 * here, make sure it's good news, then return 1. If it's bad news,
 * return -1. Else return 0 and hope for better luck next time.
 */
static int
connection_read_https_proxy_response(connection_t *conn)
{
  char *headers;
  char *reason=NULL;
  int status_code;
  time_t date_header;

  switch (fetch_from_buf_http(conn->inbuf,
                              &headers, MAX_HEADERS_SIZE,
                              NULL, NULL, 10000, 0)) {
    case -1: /* overflow */
      log_warn(LD_PROTOCOL,
               "Your https proxy sent back an oversized response. Closing.");
      return -1;
    case 0:
      log_info(LD_NET,"https proxy response not all here yet. Waiting.");
      return 0;
    /* case 1, fall through */
  }

  if (parse_http_response(headers, &status_code, &date_header,
                          NULL, &reason) < 0) {
    log_warn(LD_NET,
             "Unparseable headers from proxy (connecting to '%s'). Closing.",
             conn->address);
    tor_free(headers);
    return -1;
  }
  tor_free(headers);
  if (!reason) reason = tor_strdup("[no reason given]");

  if (status_code == 200) {
    log_info(LD_NET,
             "HTTPS connect to '%s' successful! (200 %s) Starting TLS.",
             conn->address, escaped(reason));
    tor_free(reason);
    return 1;
  }
  /* else, bad news on the status code */
  switch (status_code) {
    case 403:
      log_warn(LD_NET,
             "The https proxy refused to allow connection to %s "
             "(status code %d, %s). Closing.",
             conn->address, status_code, escaped(reason));
      break;
    default:
      log_warn(LD_NET,
             "The https proxy sent back an unexpected status code %d (%s). "
             "Closing.",
             status_code, escaped(reason));
      break;
  }
  tor_free(reason);
  return -1;
}

/** Send SOCKS5 CONNECT command to <b>conn</b>, copying <b>conn->addr</b>
 * and <b>conn->port</b> into the request.
 */
static void
connection_send_socks5_connect(connection_t *conn)
{
  unsigned char buf[1024];
  size_t reqsize = 6;
  uint16_t port = htons(conn->port);

  buf[0] = 5; /* version */
  buf[1] = SOCKS_COMMAND_CONNECT; /* command */
  buf[2] = 0; /* reserved */

  if (tor_addr_family(&conn->addr) == AF_INET) {
    uint32_t addr = tor_addr_to_ipv4n(&conn->addr);

    buf[3] = 1;
    reqsize += 4;
    memcpy(buf + 4, &addr, 4);
    memcpy(buf + 8, &port, 2);
  } else { /* AF_INET6 */
    buf[3] = 4;
    reqsize += 16;
    memcpy(buf + 4, tor_addr_to_in6(&conn->addr), 16);
    memcpy(buf + 20, &port, 2);
  }

  connection_write_to_buf((char *)buf, reqsize, conn);

  conn->proxy_state = PROXY_SOCKS5_WANT_CONNECT_OK;
}

/** Wrapper around fetch_from_(buf/evbuffer)_socks_client: see those functions
 * for documentation of its behavior. */
static int
connection_fetch_from_buf_socks_client(connection_t *conn,
                                       int state, char **reason)
{
  IF_HAS_BUFFEREVENT(conn, {
    struct evbuffer *input = bufferevent_get_input(conn->bufev);
    return fetch_from_evbuffer_socks_client(input, state, reason);
  }) ELSE_IF_NO_BUFFEREVENT {
    return fetch_from_buf_socks_client(conn->inbuf, state, reason);
  }
}

/** Call this from connection_*_process_inbuf() to advance the proxy
 * handshake.
 *
 * No matter what proxy protocol is used, if this function returns 1, the
 * handshake is complete, and the data remaining on inbuf may contain the
 * start of the communication with the requested server.
 *
 * Returns 0 if the current buffer contains an incomplete response, and -1
 * on error.
 */
int
connection_read_proxy_handshake(connection_t *conn)
{
  int ret = 0;
  char *reason = NULL;

  log_debug(LD_NET, "enter state %s",
            connection_proxy_state_to_string(conn->proxy_state));

  switch (conn->proxy_state) {
    case PROXY_HTTPS_WANT_CONNECT_OK:
      ret = connection_read_https_proxy_response(conn);
      if (ret == 1)
        conn->proxy_state = PROXY_CONNECTED;
      break;

    case PROXY_SOCKS4_WANT_CONNECT_OK:
      ret = connection_fetch_from_buf_socks_client(conn,
                                                   conn->proxy_state,
                                                   &reason);
      if (ret == 1)
        conn->proxy_state = PROXY_CONNECTED;
      break;

    case PROXY_SOCKS5_WANT_AUTH_METHOD_NONE:
      ret = connection_fetch_from_buf_socks_client(conn,
                                                   conn->proxy_state,
                                                   &reason);
      /* no auth needed, do connect */
      if (ret == 1) {
        connection_send_socks5_connect(conn);
        ret = 0;
      }
      break;

    case PROXY_SOCKS5_WANT_AUTH_METHOD_RFC1929:
      ret = connection_fetch_from_buf_socks_client(conn,
                                                   conn->proxy_state,
                                                   &reason);

      /* send auth if needed, otherwise do connect */
      if (ret == 1) {
        connection_send_socks5_connect(conn);
        ret = 0;
      } else if (ret == 2) {
        unsigned char buf[1024];
        size_t reqsize, usize, psize;
        const char *user, *pass;
        char *socks_args_string = NULL;

        if (get_proxy_type() == PROXY_PLUGGABLE) {
          socks_args_string =
            pt_get_socks_args_for_proxy_addrport(&conn->addr, conn->port);
          if (!socks_args_string) {
            log_warn(LD_NET, "Could not create SOCKS args string.");
            ret = -1;
            break;
          }

          log_debug(LD_NET, "SOCKS5 arguments: %s", socks_args_string);
          tor_assert(strlen(socks_args_string) > 0);
          tor_assert(strlen(socks_args_string) <= MAX_SOCKS5_AUTH_SIZE_TOTAL);

          if (strlen(socks_args_string) > MAX_SOCKS5_AUTH_FIELD_SIZE) {
            user = socks_args_string;
            usize = MAX_SOCKS5_AUTH_FIELD_SIZE;
            pass = socks_args_string + MAX_SOCKS5_AUTH_FIELD_SIZE;
            psize = strlen(socks_args_string) - MAX_SOCKS5_AUTH_FIELD_SIZE;
          } else {
            user = socks_args_string;
            usize = strlen(socks_args_string);
            pass = "\0";
            psize = 1;
          }
        } else if (get_options()->Socks5ProxyUsername) {
          user = get_options()->Socks5ProxyUsername;
          pass = get_options()->Socks5ProxyPassword;
          tor_assert(user && pass);
          usize = strlen(user);
          psize = strlen(pass);
        } else {
          log_err(LD_BUG, "We entered %s for no reason!", __func__);
          tor_fragile_assert();
          ret = -1;
          break;
        }

        /* Username and password lengths should have been checked
           above and during torrc parsing. */
        tor_assert(usize <= MAX_SOCKS5_AUTH_FIELD_SIZE &&
                   psize <= MAX_SOCKS5_AUTH_FIELD_SIZE);
        reqsize = 3 + usize + psize;

        buf[0] = 1; /* negotiation version */
        buf[1] = usize;
        memcpy(buf + 2, user, usize);
        buf[2 + usize] = psize;
        memcpy(buf + 3 + usize, pass, psize);

        if (socks_args_string)
          tor_free(socks_args_string);

        connection_write_to_buf((char *)buf, reqsize, conn);

        conn->proxy_state = PROXY_SOCKS5_WANT_AUTH_RFC1929_OK;
        ret = 0;
      }
      break;

    case PROXY_SOCKS5_WANT_AUTH_RFC1929_OK:
      ret = connection_fetch_from_buf_socks_client(conn,
                                                   conn->proxy_state,
                                                   &reason);
      /* send the connect request */
      if (ret == 1) {
        connection_send_socks5_connect(conn);
        ret = 0;
      }
      break;

    case PROXY_SOCKS5_WANT_CONNECT_OK:
      ret = connection_fetch_from_buf_socks_client(conn,
                                                   conn->proxy_state,
                                                   &reason);
      if (ret == 1)
        conn->proxy_state = PROXY_CONNECTED;
      break;

    default:
      log_err(LD_BUG, "Invalid proxy_state for reading, %d",
              conn->proxy_state);
      tor_fragile_assert();
      ret = -1;
      break;
  }

  log_debug(LD_NET, "leaving state %s",
            connection_proxy_state_to_string(conn->proxy_state));

  if (ret < 0) {
    if (reason) {
      log_warn(LD_NET, "Proxy Client: unable to connect to %s:%d (%s)",
                conn->address, conn->port, escaped(reason));
      tor_free(reason);
    } else {
      log_warn(LD_NET, "Proxy Client: unable to connect to %s:%d",
                conn->address, conn->port);
    }
  } else if (ret == 1) {
    log_info(LD_NET, "Proxy Client: connection to %s:%d successful",
              conn->address, conn->port);
  }

  return ret;
}

/** Given a list of listener connections in <b>old_conns</b>, and list of
 * port_cfg_t entries in <b>ports</b>, open a new listener for every port in
 * <b>ports</b> that does not already have a listener in <b>old_conns</b>.
 *
 * Remove from <b>old_conns</b> every connection that has a corresponding
 * entry in <b>ports</b>.  Add to <b>new_conns</b> new every connection we
 * launch.
 *
 * If <b>control_listeners_only</b> is true, then we only open control
 * listeners, and we do not remove any noncontrol listeners from old_conns.
 *
 * Return 0 on success, -1 on failure.
 **/
static int
retry_listener_ports(smartlist_t *old_conns,
                     const smartlist_t *ports,
                     smartlist_t *new_conns,
                     int control_listeners_only)
{
  smartlist_t *launch = smartlist_new();
  int r = 0;

  if (control_listeners_only) {
    SMARTLIST_FOREACH(ports, port_cfg_t *, p, {
        if (p->type == CONN_TYPE_CONTROL_LISTENER)
          smartlist_add(launch, p);
    });
  } else {
    smartlist_add_all(launch, ports);
  }

  /* Iterate through old_conns, comparing it to launch: remove from both lists
   * each pair of elements that corresponds to the same port. */
  SMARTLIST_FOREACH_BEGIN(old_conns, connection_t *, conn) {
    const port_cfg_t *found_port = NULL;

    /* Okay, so this is a listener.  Is it configured? */
    SMARTLIST_FOREACH_BEGIN(launch, const port_cfg_t *, wanted) {
      if (conn->type != wanted->type)
        continue;
      if ((conn->socket_family != AF_UNIX && wanted->is_unix_addr) ||
          (conn->socket_family == AF_UNIX && ! wanted->is_unix_addr))
        continue;

      if (wanted->no_listen)
        continue; /* We don't want to open a listener for this one */

      if (wanted->is_unix_addr) {
        if (conn->socket_family == AF_UNIX &&
            !strcmp(wanted->unix_addr, conn->address)) {
          found_port = wanted;
          break;
        }
      } else {
        int port_matches;
        if (wanted->port == CFG_AUTO_PORT) {
          port_matches = 1;
        } else {
          port_matches = (wanted->port == conn->port);
        }
        if (port_matches && tor_addr_eq(&wanted->addr, &conn->addr)) {
          found_port = wanted;
          break;
        }
      }
    } SMARTLIST_FOREACH_END(wanted);

    if (found_port) {
      /* This listener is already running; we don't need to launch it. */
      //log_debug(LD_NET, "Already have %s on %s:%d",
      //    conn_type_to_string(found_port->type), conn->address, conn->port);
      smartlist_remove(launch, found_port);
      /* And we can remove the connection from old_conns too. */
      SMARTLIST_DEL_CURRENT(old_conns, conn);
    }
  } SMARTLIST_FOREACH_END(conn);

  /* Now open all the listeners that are configured but not opened. */
  SMARTLIST_FOREACH_BEGIN(launch, const port_cfg_t *, port) {
    struct sockaddr *listensockaddr;
    socklen_t listensocklen = 0;
    char *address=NULL;
    connection_t *conn;
    int real_port = port->port == CFG_AUTO_PORT ? 0 : port->port;
    tor_assert(real_port <= UINT16_MAX);
    if (port->no_listen)
      continue;

    if (port->is_unix_addr) {
      listensockaddr = (struct sockaddr *)
        create_unix_sockaddr(port->unix_addr,
                             &address, &listensocklen);
    } else {
      listensockaddr = tor_malloc(sizeof(struct sockaddr_storage));
      listensocklen = tor_addr_to_sockaddr(&port->addr,
                                           real_port,
                                           listensockaddr,
                                           sizeof(struct sockaddr_storage));
      address = tor_dup_addr(&port->addr);
    }

    if (listensockaddr) {
      conn = connection_listener_new(listensockaddr, listensocklen,
                                     port->type, address, port);
      tor_free(listensockaddr);
      tor_free(address);
    } else {
      conn = NULL;
    }

    if (!conn) {
      r = -1;
    } else {
      if (new_conns)
        smartlist_add(new_conns, conn);
    }
  } SMARTLIST_FOREACH_END(port);

  smartlist_free(launch);

  return r;
}

/** Launch listeners for each port you should have open.  Only launch
 * listeners who are not already open, and only close listeners we no longer
 * want.
 *
 * Add all old conns that should be closed to <b>replaced_conns</b>.
 * Add all new connections to <b>new_conns</b>.
 *
 * If <b>close_all_noncontrol</b> is true, then we only open control
 * listeners, and we close all other listeners.
 */
int
retry_all_listeners(smartlist_t *replaced_conns,
                    smartlist_t *new_conns, int close_all_noncontrol)
{
  smartlist_t *listeners = smartlist_new();
  const or_options_t *options = get_options();
  int retval = 0;
  const uint16_t old_or_port = router_get_advertised_or_port(options);
  const uint16_t old_or_port_ipv6 =
    router_get_advertised_or_port_by_af(options,AF_INET6);
  const uint16_t old_dir_port = router_get_advertised_dir_port(options, 0);

  SMARTLIST_FOREACH_BEGIN(get_connection_array(), connection_t *, conn) {
    if (connection_is_listener(conn) && !conn->marked_for_close)
      smartlist_add(listeners, conn);
  } SMARTLIST_FOREACH_END(conn);

  if (retry_listener_ports(listeners,
                           get_configured_ports(),
                           new_conns,
                           close_all_noncontrol) < 0)
    retval = -1;

  /* Any members that were still in 'listeners' don't correspond to
   * any configured port.  Kill 'em. */
  SMARTLIST_FOREACH_BEGIN(listeners, connection_t *, conn) {
    log_notice(LD_NET, "Closing no-longer-configured %s on %s:%d",
               conn_type_to_string(conn->type), conn->address, conn->port);
    if (replaced_conns) {
      smartlist_add(replaced_conns, conn);
    } else {
      connection_close_immediate(conn);
      connection_mark_for_close(conn);
    }
  } SMARTLIST_FOREACH_END(conn);

  smartlist_free(listeners);

  if (old_or_port != router_get_advertised_or_port(options) ||
      old_or_port_ipv6 != router_get_advertised_or_port_by_af(options,
                                                              AF_INET6) ||
      old_dir_port != router_get_advertised_dir_port(options, 0)) {
    /* Our chosen ORPort or DirPort is not what it used to be: the
     * descriptor we had (if any) should be regenerated.  (We won't
     * automatically notice this because of changes in the option,
     * since the value could be "auto".) */
    mark_my_descriptor_dirty("Chosen Or/DirPort changed");
  }

  return retval;
}

/** Mark every listener of type other than CONTROL_LISTENER to be closed. */
void
connection_mark_all_noncontrol_listeners(void)
{
  SMARTLIST_FOREACH_BEGIN(get_connection_array(), connection_t *, conn) {
    if (conn->marked_for_close)
      continue;
    if (conn->type == CONN_TYPE_CONTROL_LISTENER)
      continue;
    if (connection_is_listener(conn))
      connection_mark_for_close(conn);
  } SMARTLIST_FOREACH_END(conn);
}

/** Mark every external connection not used for controllers for close. */
void
connection_mark_all_noncontrol_connections(void)
{
  SMARTLIST_FOREACH_BEGIN(get_connection_array(), connection_t *, conn) {
    if (conn->marked_for_close)
      continue;
    switch (conn->type) {
      case CONN_TYPE_CPUWORKER:
      case CONN_TYPE_CONTROL_LISTENER:
      case CONN_TYPE_CONTROL:
        break;
      case CONN_TYPE_AP:
        connection_mark_unattached_ap(TO_ENTRY_CONN(conn),
                                      END_STREAM_REASON_HIBERNATING);
        break;
      case CONN_TYPE_OR:
        {
          or_connection_t *orconn = TO_OR_CONN(conn);
          if (orconn->chan) {
            connection_or_close_normally(orconn, 0);
          } else {
            /*
             * There should have been one, but mark for close and hope
             * for the best..
             */
            connection_mark_for_close(conn);
          }
        }
        break;
      default:
        connection_mark_for_close(conn);
        break;
    }
  } SMARTLIST_FOREACH_END(conn);
}

/** Return 1 if we should apply rate limiting to <b>conn</b>, and 0
 * otherwise.
 * Right now this just checks if it's an internal IP address or an
 * internal connection. We also should, but don't, check if the connection
 * uses pluggable transports, since we should then limit it even if it
 * comes from an internal IP address. */
static int
connection_is_rate_limited(connection_t *conn)
{
  const or_options_t *options = get_options();
  if (conn->linked)
    return 0; /* Internal connection */
  else if (! options->CountPrivateBandwidth &&
           (tor_addr_family(&conn->addr) == AF_UNSPEC || /* no address */
            tor_addr_is_internal(&conn->addr, 0)))
    return 0; /* Internal address */
  else
    return 1;
}

#ifdef USE_BUFFEREVENTS
static struct bufferevent_rate_limit_group *global_rate_limit = NULL;
#else
extern int global_read_bucket, global_write_bucket;
extern int global_relayed_read_bucket, global_relayed_write_bucket;

/** Did either global write bucket run dry last second? If so,
 * we are likely to run dry again this second, so be stingy with the
 * tokens we just put in. */
static int write_buckets_empty_last_second = 0;
#endif

/** How many seconds of no active local circuits will make the
 * connection revert to the "relayed" bandwidth class? */
#define CLIENT_IDLE_TIME_FOR_PRIORITY 30

#ifndef USE_BUFFEREVENTS
/** Return 1 if <b>conn</b> should use tokens from the "relayed"
 * bandwidth rates, else 0. Currently, only OR conns with bandwidth
 * class 1, and directory conns that are serving data out, count.
 */
static int
connection_counts_as_relayed_traffic(connection_t *conn, time_t now)
{
  if (conn->type == CONN_TYPE_OR &&
      connection_or_client_used(TO_OR_CONN(conn)) +
                                CLIENT_IDLE_TIME_FOR_PRIORITY < now)
    return 1;
  if (conn->type == CONN_TYPE_DIR && DIR_CONN_IS_SERVER(conn))
    return 1;
  return 0;
}

/** Helper function to decide how many bytes out of <b>global_bucket</b>
 * we're willing to use for this transaction. <b>base</b> is the size
 * of a cell on the network; <b>priority</b> says whether we should
 * write many of them or just a few; and <b>conn_bucket</b> (if
 * non-negative) provides an upper limit for our answer. */
static ssize_t
connection_bucket_round_robin(int base, int priority,
                              ssize_t global_bucket, ssize_t conn_bucket)
{
  ssize_t at_most;
  ssize_t num_bytes_high = (priority ? 32 : 16) * base;
  ssize_t num_bytes_low = (priority ? 4 : 2) * base;

  /* Do a rudimentary round-robin so one circuit can't hog a connection.
   * Pick at most 32 cells, at least 4 cells if possible, and if we're in
   * the middle pick 1/8 of the available bandwidth. */
  at_most = global_bucket / 8;
  at_most -= (at_most % base); /* round down */
  if (at_most > num_bytes_high) /* 16 KB, or 8 KB for low-priority */
    at_most = num_bytes_high;
  else if (at_most < num_bytes_low) /* 2 KB, or 1 KB for low-priority */
    at_most = num_bytes_low;

  if (at_most > global_bucket)
    at_most = global_bucket;

  if (conn_bucket >= 0 && at_most > conn_bucket)
    at_most = conn_bucket;

  if (at_most < 0)
    return 0;
  return at_most;
}

/** How many bytes at most can we read onto this connection? */
static ssize_t
connection_bucket_read_limit(connection_t *conn, time_t now)
{
  int base = RELAY_PAYLOAD_SIZE;
  int priority = conn->type != CONN_TYPE_DIR;
  int conn_bucket = -1;
  int global_bucket = global_read_bucket;

  if (connection_speaks_cells(conn)) {
    or_connection_t *or_conn = TO_OR_CONN(conn);
    if (conn->state == OR_CONN_STATE_OPEN)
      conn_bucket = or_conn->read_bucket;
    base = get_cell_network_size(or_conn->wide_circ_ids);
  }

  if (!connection_is_rate_limited(conn)) {
    /* be willing to read on local conns even if our buckets are empty */
    return conn_bucket>=0 ? conn_bucket : 1<<14;
  }

  if (connection_counts_as_relayed_traffic(conn, now) &&
      global_relayed_read_bucket <= global_read_bucket)
    global_bucket = global_relayed_read_bucket;

  return connection_bucket_round_robin(base, priority,
                                       global_bucket, conn_bucket);
}

/** How many bytes at most can we write onto this connection? */
ssize_t
connection_bucket_write_limit(connection_t *conn, time_t now)
{
  int base = RELAY_PAYLOAD_SIZE;
  int priority = conn->type != CONN_TYPE_DIR;
  int conn_bucket = (int)conn->outbuf_flushlen;
  int global_bucket = global_write_bucket;

  if (!connection_is_rate_limited(conn)) {
    /* be willing to write to local conns even if our buckets are empty */
    return conn->outbuf_flushlen;
  }

  if (connection_speaks_cells(conn)) {
    /* use the per-conn write limit if it's lower, but if it's less
     * than zero just use zero */
    or_connection_t *or_conn = TO_OR_CONN(conn);
    if (conn->state == OR_CONN_STATE_OPEN)
      if (or_conn->write_bucket < conn_bucket)
        conn_bucket = or_conn->write_bucket >= 0 ?
                        or_conn->write_bucket : 0;
    base = get_cell_network_size(or_conn->wide_circ_ids);
  }

  if (connection_counts_as_relayed_traffic(conn, now) &&
      global_relayed_write_bucket <= global_write_bucket)
    global_bucket = global_relayed_write_bucket;

  return connection_bucket_round_robin(base, priority,
                                       global_bucket, conn_bucket);
}
#else
static ssize_t
connection_bucket_read_limit(connection_t *conn, time_t now)
{
  (void) now;
  return bufferevent_get_max_to_read(conn->bufev);
}
ssize_t
connection_bucket_write_limit(connection_t *conn, time_t now)
{
  (void) now;
  return bufferevent_get_max_to_write(conn->bufev);
}
#endif

/** Return 1 if the global write buckets are low enough that we
 * shouldn't send <b>attempt</b> bytes of low-priority directory stuff
 * out to <b>conn</b>. Else return 0.

 * Priority was 1 for v1 requests (directories and running-routers),
 * and 2 for v2 requests and later (statuses and descriptors).
 *
 * There are a lot of parameters we could use here:
 * - global_relayed_write_bucket. Low is bad.
 * - global_write_bucket. Low is bad.
 * - bandwidthrate. Low is bad.
 * - bandwidthburst. Not a big factor?
 * - attempt. High is bad.
 * - total bytes queued on outbufs. High is bad. But I'm wary of
 *   using this, since a few slow-flushing queues will pump up the
 *   number without meaning what we meant to mean. What we really
 *   mean is "total directory bytes added to outbufs recently", but
 *   that's harder to quantify and harder to keep track of.
 */
int
global_write_bucket_low(connection_t *conn, size_t attempt, int priority)
{
#ifdef USE_BUFFEREVENTS
  ssize_t smaller_bucket = bufferevent_get_max_to_write(conn->bufev);
#else
  int smaller_bucket = global_write_bucket < global_relayed_write_bucket ?
                       global_write_bucket : global_relayed_write_bucket;
#endif
  if (authdir_mode(get_options()) && priority>1)
    return 0; /* there's always room to answer v2 if we're an auth dir */

  if (!connection_is_rate_limited(conn))
    return 0; /* local conns don't get limited */

  if (smaller_bucket < (int)attempt)
    return 1; /* not enough space no matter the priority */

#ifndef USE_BUFFEREVENTS
  if (write_buckets_empty_last_second)
    return 1; /* we're already hitting our limits, no more please */
#endif

  if (priority == 1) { /* old-style v1 query */
    /* Could we handle *two* of these requests within the next two seconds? */
    const or_options_t *options = get_options();
    int64_t can_write = (int64_t)smaller_bucket
      + 2*(options->RelayBandwidthRate ? options->RelayBandwidthRate :
                                         options->BandwidthRate);
    if (can_write < 2*(int64_t)attempt)
      return 1;
  } else { /* v2 query */
    /* no further constraints yet */
  }
  return 0;
}

/** Helper: adjusts our bandwidth history and informs the controller as
 * appropriate, given that we have just read <b>num_read</b> bytes and written
 * <b>num_written</b> bytes on <b>conn</b>. */
static void
record_num_bytes_transferred_impl(connection_t *conn,
                             time_t now, size_t num_read, size_t num_written)
{
  /* Count bytes of answering direct and tunneled directory requests */
  if (conn->type == CONN_TYPE_DIR && conn->purpose == DIR_PURPOSE_SERVER) {
    if (num_read > 0)
      rep_hist_note_dir_bytes_read(num_read, now);
    if (num_written > 0)
      rep_hist_note_dir_bytes_written(num_written, now);
  }

  if (!connection_is_rate_limited(conn))
    return; /* local IPs are free */

  if (conn->type == CONN_TYPE_OR)
    rep_hist_note_or_conn_bytes(conn->global_identifier, num_read,
                                num_written, now);

  if (num_read > 0) {
    rep_hist_note_bytes_read(num_read, now);
  }
  if (num_written > 0) {
    rep_hist_note_bytes_written(num_written, now);
  }
  if (conn->type == CONN_TYPE_EXIT)
    rep_hist_note_exit_bytes(conn->port, num_written, num_read);
}

#ifdef USE_BUFFEREVENTS
/** Wrapper around fetch_from_(buf/evbuffer)_socks_client: see those functions
 * for documentation of its behavior. */
static void
record_num_bytes_transferred(connection_t *conn,
                             time_t now, size_t num_read, size_t num_written)
{
  /* XXX024 check if this is necessary */
  if (num_written >= INT_MAX || num_read >= INT_MAX) {
    log_err(LD_BUG, "Value out of range. num_read=%lu, num_written=%lu, "
             "connection type=%s, state=%s",
             (unsigned long)num_read, (unsigned long)num_written,
             conn_type_to_string(conn->type),
             conn_state_to_string(conn->type, conn->state));
    if (num_written >= INT_MAX) num_written = 1;
    if (num_read >= INT_MAX) num_read = 1;
    tor_fragile_assert();
  }

  record_num_bytes_transferred_impl(conn,now,num_read,num_written);
}
#endif

#ifndef USE_BUFFEREVENTS
/** Last time at which the global or relay buckets were emptied in msec
 * since midnight. */
static uint32_t global_relayed_read_emptied = 0,
                global_relayed_write_emptied = 0,
                global_read_emptied = 0,
                global_write_emptied = 0;

/** Helper: convert given <b>tvnow</b> time value to milliseconds since
 * midnight. */
static uint32_t
msec_since_midnight(const struct timeval *tvnow)
{
  return (uint32_t)(((tvnow->tv_sec % 86400L) * 1000L) +
         ((uint32_t)tvnow->tv_usec / (uint32_t)1000L));
}

/** Check if a bucket which had <b>tokens_before</b> tokens and which got
 * <b>tokens_removed</b> tokens removed at timestamp <b>tvnow</b> has run
 * out of tokens, and if so, note the milliseconds since midnight in
 * <b>timestamp_var</b> for the next TB_EMPTY event. */
void
connection_buckets_note_empty_ts(uint32_t *timestamp_var,
                                 int tokens_before, size_t tokens_removed,
                                 const struct timeval *tvnow)
{
  if (tokens_before > 0 && (uint32_t)tokens_before <= tokens_removed)
    *timestamp_var = msec_since_midnight(tvnow);
}

/** We just read <b>num_read</b> and wrote <b>num_written</b> bytes
 * onto <b>conn</b>. Decrement buckets appropriately. */
static void
connection_buckets_decrement(connection_t *conn, time_t now,
                             size_t num_read, size_t num_written)
{
  if (num_written >= INT_MAX || num_read >= INT_MAX) {
    log_err(LD_BUG, "Value out of range. num_read=%lu, num_written=%lu, "
             "connection type=%s, state=%s",
             (unsigned long)num_read, (unsigned long)num_written,
             conn_type_to_string(conn->type),
             conn_state_to_string(conn->type, conn->state));
    if (num_written >= INT_MAX) num_written = 1;
    if (num_read >= INT_MAX) num_read = 1;
    tor_fragile_assert();
  }

  record_num_bytes_transferred_impl(conn, now, num_read, num_written);

  if (!connection_is_rate_limited(conn))
    return; /* local IPs are free */

  /* If one or more of our token buckets ran dry just now, note the
   * timestamp for TB_EMPTY events. */
  if (get_options()->TestingEnableTbEmptyEvent) {
    struct timeval tvnow;
    tor_gettimeofday_cached(&tvnow);
    if (connection_counts_as_relayed_traffic(conn, now)) {
      connection_buckets_note_empty_ts(&global_relayed_read_emptied,
                         global_relayed_read_bucket, num_read, &tvnow);
      connection_buckets_note_empty_ts(&global_relayed_write_emptied,
                         global_relayed_write_bucket, num_written, &tvnow);
    }
    connection_buckets_note_empty_ts(&global_read_emptied,
                       global_read_bucket, num_read, &tvnow);
    connection_buckets_note_empty_ts(&global_write_emptied,
                       global_write_bucket, num_written, &tvnow);
    if (connection_speaks_cells(conn) && conn->state == OR_CONN_STATE_OPEN) {
      or_connection_t *or_conn = TO_OR_CONN(conn);
      connection_buckets_note_empty_ts(&or_conn->read_emptied_time,
                         or_conn->read_bucket, num_read, &tvnow);
      connection_buckets_note_empty_ts(&or_conn->write_emptied_time,
                         or_conn->write_bucket, num_written, &tvnow);
    }
  }

  if (connection_counts_as_relayed_traffic(conn, now)) {
    global_relayed_read_bucket -= (int)num_read;
    global_relayed_write_bucket -= (int)num_written;
  }
  global_read_bucket -= (int)num_read;
  global_write_bucket -= (int)num_written;
  if (connection_speaks_cells(conn) && conn->state == OR_CONN_STATE_OPEN) {
    TO_OR_CONN(conn)->read_bucket -= (int)num_read;
    TO_OR_CONN(conn)->write_bucket -= (int)num_written;
  }
}

/** If we have exhausted our global buckets, or the buckets for conn,
 * stop reading. */
static void
connection_consider_empty_read_buckets(connection_t *conn)
{
  const char *reason;

  if (!connection_is_rate_limited(conn))
    return; /* Always okay. */

  if (global_read_bucket <= 0) {
    reason = "global read bucket exhausted. Pausing.";
  } else if (connection_counts_as_relayed_traffic(conn, approx_time()) &&
             global_relayed_read_bucket <= 0) {
    reason = "global relayed read bucket exhausted. Pausing.";
  } else if (connection_speaks_cells(conn) &&
             conn->state == OR_CONN_STATE_OPEN &&
             TO_OR_CONN(conn)->read_bucket <= 0) {
    reason = "connection read bucket exhausted. Pausing.";
  } else
    return; /* all good, no need to stop it */

  LOG_FN_CONN(conn, (LOG_DEBUG, LD_NET, "%s", reason));
  conn->read_blocked_on_bw = 1;
  connection_stop_reading(conn);
}

/** If we have exhausted our global buckets, or the buckets for conn,
 * stop writing. */
static void
connection_consider_empty_write_buckets(connection_t *conn)
{
  const char *reason;

  if (!connection_is_rate_limited(conn))
    return; /* Always okay. */

  if (global_write_bucket <= 0) {
    reason = "global write bucket exhausted. Pausing.";
  } else if (connection_counts_as_relayed_traffic(conn, approx_time()) &&
             global_relayed_write_bucket <= 0) {
    reason = "global relayed write bucket exhausted. Pausing.";
  } else if (connection_speaks_cells(conn) &&
             conn->state == OR_CONN_STATE_OPEN &&
             TO_OR_CONN(conn)->write_bucket <= 0) {
    reason = "connection write bucket exhausted. Pausing.";
  } else
    return; /* all good, no need to stop it */

  LOG_FN_CONN(conn, (LOG_DEBUG, LD_NET, "%s", reason));
  conn->write_blocked_on_bw = 1;
  connection_stop_writing(conn);
}

/** Initialize the global read bucket to options-\>BandwidthBurst. */
void
connection_bucket_init(void)
{
  const or_options_t *options = get_options();
  /* start it at max traffic */
  global_read_bucket = (int)options->BandwidthBurst;
  global_write_bucket = (int)options->BandwidthBurst;
  if (options->RelayBandwidthRate) {
    global_relayed_read_bucket = (int)options->RelayBandwidthBurst;
    global_relayed_write_bucket = (int)options->RelayBandwidthBurst;
  } else {
    global_relayed_read_bucket = (int)options->BandwidthBurst;
    global_relayed_write_bucket = (int)options->BandwidthBurst;
  }
}

/** Refill a single <b>bucket</b> called <b>name</b> with bandwidth rate per
 * second <b>rate</b> and bandwidth burst <b>burst</b>, assuming that
 * <b>milliseconds_elapsed</b> milliseconds have passed since the last
 * call. */
static void
connection_bucket_refill_helper(int *bucket, int rate, int burst,
                                int milliseconds_elapsed,
                                const char *name)
{
  int starting_bucket = *bucket;
  if (starting_bucket < burst && milliseconds_elapsed > 0) {
    int64_t incr = (((int64_t)rate) * milliseconds_elapsed) / 1000;
    if ((burst - starting_bucket) < incr) {
      *bucket = burst;  /* We would overflow the bucket; just set it to
                         * the maximum. */
    } else {
      *bucket += (int)incr;
      if (*bucket > burst || *bucket < starting_bucket) {
        /* If we overflow the burst, or underflow our starting bucket,
         * cap the bucket value to burst. */
        /* XXXX this might be redundant now, but it doesn't show up
         * in profiles.  Remove it after analysis. */
        *bucket = burst;
      }
    }
    log_debug(LD_NET,"%s now %d.", name, *bucket);
  }
}

/** Helper: return the time in milliseconds since <b>last_empty_time</b>
 * when a bucket ran empty that previously had <b>tokens_before</b> tokens
 * now has <b>tokens_after</b> tokens after refilling at timestamp
 * <b>tvnow</b>, capped at <b>milliseconds_elapsed</b> milliseconds since
 * last refilling that bucket.  Return 0 if the bucket has not been empty
 * since the last refill or has not been refilled. */
uint32_t
bucket_millis_empty(int tokens_before, uint32_t last_empty_time,
                    int tokens_after, int milliseconds_elapsed,
                    const struct timeval *tvnow)
{
  uint32_t result = 0, refilled;
  if (tokens_before <= 0 && tokens_after > tokens_before) {
    refilled = msec_since_midnight(tvnow);
    result = (uint32_t)((refilled + 86400L * 1000L - last_empty_time) %
             (86400L * 1000L));
    if (result > (uint32_t)milliseconds_elapsed)
      result = (uint32_t)milliseconds_elapsed;
  }
  return result;
}

/** Time has passed; increment buckets appropriately. */
void
connection_bucket_refill(int milliseconds_elapsed, time_t now)
{
  const or_options_t *options = get_options();
  smartlist_t *conns = get_connection_array();
  int bandwidthrate, bandwidthburst, relayrate, relayburst;

  int prev_global_read = global_read_bucket;
  int prev_global_write = global_write_bucket;
  int prev_relay_read = global_relayed_read_bucket;
  int prev_relay_write = global_relayed_write_bucket;
  struct timeval tvnow; /*< Only used if TB_EMPTY events are enabled. */

  bandwidthrate = (int)options->BandwidthRate;
  bandwidthburst = (int)options->BandwidthBurst;

  if (options->RelayBandwidthRate) {
    relayrate = (int)options->RelayBandwidthRate;
    relayburst = (int)options->RelayBandwidthBurst;
  } else {
    relayrate = bandwidthrate;
    relayburst = bandwidthburst;
  }

  tor_assert(milliseconds_elapsed >= 0);

  write_buckets_empty_last_second =
    global_relayed_write_bucket <= 0 || global_write_bucket <= 0;

  /* refill the global buckets */
  connection_bucket_refill_helper(&global_read_bucket,
                                  bandwidthrate, bandwidthburst,
                                  milliseconds_elapsed,
                                  "global_read_bucket");
  connection_bucket_refill_helper(&global_write_bucket,
                                  bandwidthrate, bandwidthburst,
                                  milliseconds_elapsed,
                                  "global_write_bucket");
  connection_bucket_refill_helper(&global_relayed_read_bucket,
                                  relayrate, relayburst,
                                  milliseconds_elapsed,
                                  "global_relayed_read_bucket");
  connection_bucket_refill_helper(&global_relayed_write_bucket,
                                  relayrate, relayburst,
                                  milliseconds_elapsed,
                                  "global_relayed_write_bucket");

  /* If buckets were empty before and have now been refilled, tell any
   * interested controllers. */
  if (get_options()->TestingEnableTbEmptyEvent) {
    uint32_t global_read_empty_time, global_write_empty_time,
             relay_read_empty_time, relay_write_empty_time;
    tor_gettimeofday_cached(&tvnow);
    global_read_empty_time = bucket_millis_empty(prev_global_read,
                             global_read_emptied, global_read_bucket,
                             milliseconds_elapsed, &tvnow);
    global_write_empty_time = bucket_millis_empty(prev_global_write,
                              global_write_emptied, global_write_bucket,
                              milliseconds_elapsed, &tvnow);
    control_event_tb_empty("GLOBAL", global_read_empty_time,
                           global_write_empty_time, milliseconds_elapsed);
    relay_read_empty_time = bucket_millis_empty(prev_relay_read,
                            global_relayed_read_emptied,
                            global_relayed_read_bucket,
                            milliseconds_elapsed, &tvnow);
    relay_write_empty_time = bucket_millis_empty(prev_relay_write,
                             global_relayed_write_emptied,
                             global_relayed_write_bucket,
                             milliseconds_elapsed, &tvnow);
    control_event_tb_empty("RELAY", relay_read_empty_time,
                           relay_write_empty_time, milliseconds_elapsed);
  }

  /* refill the per-connection buckets */
  SMARTLIST_FOREACH_BEGIN(conns, connection_t *, conn) {
    if (connection_speaks_cells(conn)) {
      or_connection_t *or_conn = TO_OR_CONN(conn);
      int orbandwidthrate = or_conn->bandwidthrate;
      int orbandwidthburst = or_conn->bandwidthburst;

      int prev_conn_read = or_conn->read_bucket;
      int prev_conn_write = or_conn->write_bucket;

      if (connection_bucket_should_increase(or_conn->read_bucket, or_conn)) {
        connection_bucket_refill_helper(&or_conn->read_bucket,
                                        orbandwidthrate,
                                        orbandwidthburst,
                                        milliseconds_elapsed,
                                        "or_conn->read_bucket");
      }
      if (connection_bucket_should_increase(or_conn->write_bucket, or_conn)) {
        connection_bucket_refill_helper(&or_conn->write_bucket,
                                        orbandwidthrate,
                                        orbandwidthburst,
                                        milliseconds_elapsed,
                                        "or_conn->write_bucket");
      }

      /* If buckets were empty before and have now been refilled, tell any
       * interested controllers. */
      if (get_options()->TestingEnableTbEmptyEvent) {
        char *bucket;
        uint32_t conn_read_empty_time, conn_write_empty_time;
        tor_asprintf(&bucket, "ORCONN ID="U64_FORMAT,
                     U64_PRINTF_ARG(or_conn->base_.global_identifier));
        conn_read_empty_time = bucket_millis_empty(prev_conn_read,
                               or_conn->read_emptied_time,
                               or_conn->read_bucket,
                               milliseconds_elapsed, &tvnow);
        conn_write_empty_time = bucket_millis_empty(prev_conn_write,
                                or_conn->write_emptied_time,
                                or_conn->write_bucket,
                                milliseconds_elapsed, &tvnow);
        control_event_tb_empty(bucket, conn_read_empty_time,
                               conn_write_empty_time,
                               milliseconds_elapsed);
        tor_free(bucket);
      }
    }

    if (conn->read_blocked_on_bw == 1 /* marked to turn reading back on now */
        && global_read_bucket > 0 /* and we're allowed to read */
        && (!connection_counts_as_relayed_traffic(conn, now) ||
            global_relayed_read_bucket > 0) /* even if we're relayed traffic */
        && (!connection_speaks_cells(conn) ||
            conn->state != OR_CONN_STATE_OPEN ||
            TO_OR_CONN(conn)->read_bucket > 0)) {
        /* and either a non-cell conn or a cell conn with non-empty bucket */
      LOG_FN_CONN(conn, (LOG_DEBUG,LD_NET,
                         "waking up conn (fd %d) for read", (int)conn->s));
      conn->read_blocked_on_bw = 0;
      connection_start_reading(conn);
    }

    if (conn->write_blocked_on_bw == 1
        && global_write_bucket > 0 /* and we're allowed to write */
        && (!connection_counts_as_relayed_traffic(conn, now) ||
            global_relayed_write_bucket > 0) /* even if it's relayed traffic */
        && (!connection_speaks_cells(conn) ||
            conn->state != OR_CONN_STATE_OPEN ||
            TO_OR_CONN(conn)->write_bucket > 0)) {
      LOG_FN_CONN(conn, (LOG_DEBUG,LD_NET,
                         "waking up conn (fd %d) for write", (int)conn->s));
      conn->write_blocked_on_bw = 0;
      connection_start_writing(conn);
    }
  } SMARTLIST_FOREACH_END(conn);
}

/** Is the <b>bucket</b> for connection <b>conn</b> low enough that we
 * should add another pile of tokens to it?
 */
static int
connection_bucket_should_increase(int bucket, or_connection_t *conn)
{
  tor_assert(conn);

  if (conn->base_.state != OR_CONN_STATE_OPEN)
    return 0; /* only open connections play the rate limiting game */
  if (bucket >= conn->bandwidthburst)
    return 0;

  return 1;
}
#else
static void
connection_buckets_decrement(connection_t *conn, time_t now,
                             size_t num_read, size_t num_written)
{
  (void) conn;
  (void) now;
  (void) num_read;
  (void) num_written;
  /* Libevent does this for us. */
}

void
connection_bucket_refill(int seconds_elapsed, time_t now)
{
  (void) seconds_elapsed;
  (void) now;
  /* Libevent does this for us. */
}
void
connection_bucket_init(void)
{
  const or_options_t *options = get_options();
  const struct timeval *tick = tor_libevent_get_one_tick_timeout();
  struct ev_token_bucket_cfg *bucket_cfg;

  uint64_t rate, burst;
  if (options->RelayBandwidthRate) {
    rate = options->RelayBandwidthRate;
    burst = options->RelayBandwidthBurst;
  } else {
    rate = options->BandwidthRate;
    burst = options->BandwidthBurst;
  }

  /* This can't overflow, since TokenBucketRefillInterval <= 1000,
   * and rate started out less than INT32_MAX. */
  rate = (rate * options->TokenBucketRefillInterval) / 1000;

  bucket_cfg = ev_token_bucket_cfg_new((uint32_t)rate, (uint32_t)burst,
                                       (uint32_t)rate, (uint32_t)burst,
                                       tick);

  if (!global_rate_limit) {
    global_rate_limit =
      bufferevent_rate_limit_group_new(tor_libevent_get_base(), bucket_cfg);
  } else {
    bufferevent_rate_limit_group_set_cfg(global_rate_limit, bucket_cfg);
  }
  ev_token_bucket_cfg_free(bucket_cfg);
}

void
connection_get_rate_limit_totals(uint64_t *read_out, uint64_t *written_out)
{
  if (global_rate_limit == NULL) {
    *read_out = *written_out = 0;
  } else {
    bufferevent_rate_limit_group_get_totals(
      global_rate_limit, read_out, written_out);
  }
}

/** Perform whatever operations are needed on <b>conn</b> to enable
 * rate-limiting. */
void
connection_enable_rate_limiting(connection_t *conn)
{
  if (conn->bufev) {
    if (!global_rate_limit)
      connection_bucket_init();
    tor_add_bufferevent_to_rate_limit_group(conn->bufev, global_rate_limit);
  }
}

static void
connection_consider_empty_write_buckets(connection_t *conn)
{
  (void) conn;
}
static void
connection_consider_empty_read_buckets(connection_t *conn)
{
  (void) conn;
}
#endif

/** Read bytes from conn-\>s and process them.
 *
 * It calls connection_read_to_buf() to bring in any new bytes,
 * and then calls connection_process_inbuf() to process them.
 *
 * Mark the connection and return -1 if you want to close it, else
 * return 0.
 */
static int
connection_handle_read_impl(connection_t *conn)
{
  ssize_t max_to_read=-1, try_to_read;
  size_t before, n_read = 0;
  int socket_error = 0;

  if (conn->marked_for_close)
    return 0; /* do nothing */

  conn->timestamp_lastread = approx_time();

  switch (conn->type) {
    case CONN_TYPE_OR_LISTENER:
      return connection_handle_listener_read(conn, CONN_TYPE_OR);
    case CONN_TYPE_EXT_OR_LISTENER:
      return connection_handle_listener_read(conn, CONN_TYPE_EXT_OR);
    case CONN_TYPE_AP_LISTENER:
    case CONN_TYPE_AP_TRANS_LISTENER:
    case CONN_TYPE_AP_NATD_LISTENER:
      return connection_handle_listener_read(conn, CONN_TYPE_AP);
    case CONN_TYPE_DIR_LISTENER:
      return connection_handle_listener_read(conn, CONN_TYPE_DIR);
    case CONN_TYPE_CONTROL_LISTENER:
      return connection_handle_listener_read(conn, CONN_TYPE_CONTROL);
    case CONN_TYPE_AP_DNS_LISTENER:
      /* This should never happen; eventdns.c handles the reads here. */
      tor_fragile_assert();
      return 0;
  }

 loop_again:
  try_to_read = max_to_read;
  tor_assert(!conn->marked_for_close);

  before = buf_datalen(conn->inbuf);
  if (connection_read_to_buf(conn, &max_to_read, &socket_error) < 0) {
    /* There's a read error; kill the connection.*/
    if (conn->type == CONN_TYPE_OR) {
      connection_or_notify_error(TO_OR_CONN(conn),
                                 socket_error != 0 ?
                                   errno_to_orconn_end_reason(socket_error) :
                                   END_OR_CONN_REASON_CONNRESET,
                                 socket_error != 0 ?
                                   tor_socket_strerror(socket_error) :
                                   "(unknown, errno was 0)");
    }
    if (CONN_IS_EDGE(conn)) {
      edge_connection_t *edge_conn = TO_EDGE_CONN(conn);
      connection_edge_end_errno(edge_conn);
      if (conn->type == CONN_TYPE_AP && TO_ENTRY_CONN(conn)->socks_request) {
        /* broken, don't send a socks reply back */
        TO_ENTRY_CONN(conn)->socks_request->has_finished = 1;
      }
    }
    connection_close_immediate(conn); /* Don't flush; connection is dead. */
    /*
     * This can bypass normal channel checking since we did
     * connection_or_notify_error() above.
     */
    connection_mark_for_close_internal(conn);
    return -1;
  }
  n_read += buf_datalen(conn->inbuf) - before;
  if (CONN_IS_EDGE(conn) && try_to_read != max_to_read) {
    /* instruct it not to try to package partial cells. */
    if (connection_process_inbuf(conn, 0) < 0) {
      return -1;
    }
    if (!conn->marked_for_close &&
        connection_is_reading(conn) &&
        !conn->inbuf_reached_eof &&
        max_to_read > 0)
      goto loop_again; /* try reading again, in case more is here now */
  }
  /* one last try, packaging partial cells and all. */
  if (!conn->marked_for_close &&
      connection_process_inbuf(conn, 1) < 0) {
    return -1;
  }
  if (conn->linked_conn) {
    /* The other side's handle_write() will never actually get called, so
     * we need to invoke the appropriate callbacks ourself. */
    connection_t *linked = conn->linked_conn;

    if (n_read) {
      /* Probably a no-op, since linked conns typically don't count for
       * bandwidth rate limiting. But do it anyway so we can keep stats
       * accurately. Note that since we read the bytes from conn, and
       * we're writing the bytes onto the linked connection, we count
       * these as <i>written</i> bytes. */
      connection_buckets_decrement(linked, approx_time(), 0, n_read);

      if (connection_flushed_some(linked) < 0)
        connection_mark_for_close(linked);
      if (!connection_wants_to_flush(linked))
        connection_finished_flushing(linked);
    }

    if (!buf_datalen(linked->outbuf) && conn->active_on_link)
      connection_stop_reading_from_linked_conn(conn);
  }
  /* If we hit the EOF, call connection_reached_eof(). */
  if (!conn->marked_for_close &&
      conn->inbuf_reached_eof &&
      connection_reached_eof(conn) < 0) {
    return -1;
  }
  return 0;
}

/* DOCDOC connection_handle_read */
int
connection_handle_read(connection_t *conn)
{
  int res;

  tor_gettimeofday_cache_clear();
  res = connection_handle_read_impl(conn);
  return res;
}

/** Pull in new bytes from conn-\>s or conn-\>linked_conn onto conn-\>inbuf,
 * either directly or via TLS. Reduce the token buckets by the number of bytes
 * read.
 *
 * If *max_to_read is -1, then decide it ourselves, else go with the
 * value passed to us. When returning, if it's changed, subtract the
 * number of bytes we read from *max_to_read.
 *
 * Return -1 if we want to break conn, else return 0.
 */
static int
connection_read_to_buf(connection_t *conn, ssize_t *max_to_read,
                       int *socket_error)
{
  int result;
  ssize_t at_most = *max_to_read;
  size_t slack_in_buf, more_to_read;
  size_t n_read = 0, n_written = 0;

  if (at_most == -1) { /* we need to initialize it */
    /* how many bytes are we allowed to read? */
    at_most = connection_bucket_read_limit(conn, approx_time());
  }

  slack_in_buf = buf_slack(conn->inbuf);
 again:
  if ((size_t)at_most > slack_in_buf && slack_in_buf >= 1024) {
    more_to_read = at_most - slack_in_buf;
    at_most = slack_in_buf;
  } else {
    more_to_read = 0;
  }

  if (connection_speaks_cells(conn) &&
      conn->state > OR_CONN_STATE_PROXY_HANDSHAKING) {
    int pending;
    or_connection_t *or_conn = TO_OR_CONN(conn);
    size_t initial_size;
    if (conn->state == OR_CONN_STATE_TLS_HANDSHAKING ||
        conn->state == OR_CONN_STATE_TLS_CLIENT_RENEGOTIATING) {
      /* continue handshaking even if global token bucket is empty */
      return connection_tls_continue_handshake(or_conn);
    }

    log_debug(LD_NET,
              "%d: starting, inbuf_datalen %ld (%d pending in tls object)."
              " at_most %ld.",
              (int)conn->s,(long)buf_datalen(conn->inbuf),
              tor_tls_get_pending_bytes(or_conn->tls), (long)at_most);

    initial_size = buf_datalen(conn->inbuf);
    /* else open, or closing */
    result = read_to_buf_tls(or_conn->tls, at_most, conn->inbuf);
    if (TOR_TLS_IS_ERROR(result) || result == TOR_TLS_CLOSE)
      or_conn->tls_error = result;
    else
      or_conn->tls_error = 0;

    switch (result) {
      case TOR_TLS_CLOSE:
      case TOR_TLS_ERROR_IO:
        log_debug(LD_NET,"TLS connection closed %son read. Closing. "
                 "(Nickname %s, address %s)",
                 result == TOR_TLS_CLOSE ? "cleanly " : "",
                 or_conn->nickname ? or_conn->nickname : "not set",
                 conn->address);
        return result;
      CASE_TOR_TLS_ERROR_ANY_NONIO:
        log_debug(LD_NET,"tls error [%s]. breaking (nickname %s, address %s).",
                 tor_tls_err_to_string(result),
                 or_conn->nickname ? or_conn->nickname : "not set",
                 conn->address);
        return result;
      case TOR_TLS_WANTWRITE:
        connection_start_writing(conn);
        return 0;
      case TOR_TLS_WANTREAD:
        if (conn->in_connection_handle_write) {
          /* We've been invoked from connection_handle_write, because we're
           * waiting for a TLS renegotiation, the renegotiation started, and
           * SSL_read returned WANTWRITE.  But now SSL_read is saying WANTREAD
           * again.  Stop waiting for write events now, or else we'll
           * busy-loop until data arrives for us to read. */
          connection_stop_writing(conn);
          if (!connection_is_reading(conn))
            connection_start_reading(conn);
        }
        /* we're already reading, one hopes */
        result = 0;
        break;
      case TOR_TLS_DONE: /* no data read, so nothing to process */
        result = 0;
        break; /* so we call bucket_decrement below */
      default:
        break;
    }
    pending = tor_tls_get_pending_bytes(or_conn->tls);
    if (pending) {
      /* If we have any pending bytes, we read them now.  This *can*
       * take us over our read allotment, but really we shouldn't be
       * believing that SSL bytes are the same as TCP bytes anyway. */
      int r2 = read_to_buf_tls(or_conn->tls, pending, conn->inbuf);
      if (r2<0) {
        log_warn(LD_BUG, "apparently, reading pending bytes can fail.");
        return -1;
      }
    }
    result = (int)(buf_datalen(conn->inbuf)-initial_size);
    tor_tls_get_n_raw_bytes(or_conn->tls, &n_read, &n_written);
    log_debug(LD_GENERAL, "After TLS read of %d: %ld read, %ld written",
              result, (long)n_read, (long)n_written);
  } else if (conn->linked) {
    if (conn->linked_conn) {
      result = move_buf_to_buf(conn->inbuf, conn->linked_conn->outbuf,
                               &conn->linked_conn->outbuf_flushlen);
    } else {
      result = 0;
    }
    //log_notice(LD_GENERAL, "Moved %d bytes on an internal link!", result);
    /* If the other side has disappeared, or if it's been marked for close and
     * we flushed its outbuf, then we should set our inbuf_reached_eof. */
    if (!conn->linked_conn ||
        (conn->linked_conn->marked_for_close &&
         buf_datalen(conn->linked_conn->outbuf) == 0))
      conn->inbuf_reached_eof = 1;

    n_read = (size_t) result;
  } else {
    /* !connection_speaks_cells, !conn->linked_conn. */
    int reached_eof = 0;
    CONN_LOG_PROTECT(conn,
        result = read_to_buf(conn->s, at_most, conn->inbuf, &reached_eof,
                             socket_error));
    if (reached_eof)
      conn->inbuf_reached_eof = 1;

//  log_fn(LOG_DEBUG,"read_to_buf returned %d.",read_result);

    if (result < 0)
      return -1;
    n_read = (size_t) result;
  }

  if (n_read > 0) {
     /* change *max_to_read */
    *max_to_read = at_most - n_read;

    /* Update edge_conn->n_read and ocirc->n_read_circ_bw */
    if (conn->type == CONN_TYPE_AP) {
      edge_connection_t *edge_conn = TO_EDGE_CONN(conn);
      circuit_t *circ = circuit_get_by_edge_conn(edge_conn);
      origin_circuit_t *ocirc;

      /* Check for overflow: */
      if (PREDICT_LIKELY(UINT32_MAX - edge_conn->n_read > n_read))
        edge_conn->n_read += (int)n_read;
      else
        edge_conn->n_read = UINT32_MAX;

      if (circ && CIRCUIT_IS_ORIGIN(circ)) {
        ocirc = TO_ORIGIN_CIRCUIT(circ);
        if (PREDICT_LIKELY(UINT32_MAX - ocirc->n_read_circ_bw > n_read))
          ocirc->n_read_circ_bw += (int)n_read;
        else
          ocirc->n_read_circ_bw = UINT32_MAX;
      }
    }

    /* If CONN_BW events are enabled, update conn->n_read_conn_bw for
     * OR/DIR/EXIT connections, checking for overflow. */
    if (get_options()->TestingEnableConnBwEvent &&
       (conn->type == CONN_TYPE_OR ||
        conn->type == CONN_TYPE_DIR ||
        conn->type == CONN_TYPE_EXIT)) {
      if (PREDICT_LIKELY(UINT32_MAX - conn->n_read_conn_bw > n_read))
        conn->n_read_conn_bw += (int)n_read;
      else
        conn->n_read_conn_bw = UINT32_MAX;
    }
  }

  connection_buckets_decrement(conn, approx_time(), n_read, n_written);

  if (more_to_read && result == at_most) {
    slack_in_buf = buf_slack(conn->inbuf);
    at_most = more_to_read;
    goto again;
  }

  /* Call even if result is 0, since the global read bucket may
   * have reached 0 on a different conn, and this guy needs to
   * know to stop reading. */
  connection_consider_empty_read_buckets(conn);
  if (n_written > 0 && connection_is_writing(conn))
    connection_consider_empty_write_buckets(conn);

  return 0;
}

#ifdef USE_BUFFEREVENTS
/* XXXX These generic versions could be simplified by making them
   type-specific */

/** Callback: Invoked whenever bytes are added to or drained from an input
 * evbuffer.  Used to track the number of bytes read. */
static void
evbuffer_inbuf_callback(struct evbuffer *buf,
                        const struct evbuffer_cb_info *info, void *arg)
{
  connection_t *conn = arg;
  (void) buf;
  /* XXXX These need to get real counts on the non-nested TLS case. - NM */
  if (info->n_added) {
    time_t now = approx_time();
    conn->timestamp_lastread = now;
    record_num_bytes_transferred(conn, now, info->n_added, 0);
    connection_consider_empty_read_buckets(conn);
    if (conn->type == CONN_TYPE_AP) {
      edge_connection_t *edge_conn = TO_EDGE_CONN(conn);
      /*XXXX024 check for overflow*/
      edge_conn->n_read += (int)info->n_added;
    }
  }
}

/** Callback: Invoked whenever bytes are added to or drained from an output
 * evbuffer.  Used to track the number of bytes written. */
static void
evbuffer_outbuf_callback(struct evbuffer *buf,
                         const struct evbuffer_cb_info *info, void *arg)
{
  connection_t *conn = arg;
  (void)buf;
  if (info->n_deleted) {
    time_t now = approx_time();
    conn->timestamp_lastwritten = now;
    record_num_bytes_transferred(conn, now, 0, info->n_deleted);
    connection_consider_empty_write_buckets(conn);
    if (conn->type == CONN_TYPE_AP) {
      edge_connection_t *edge_conn = TO_EDGE_CONN(conn);
      /*XXXX024 check for overflow*/
      edge_conn->n_written += (int)info->n_deleted;
    }
  }
}

/** Callback: invoked whenever a bufferevent has read data. */
void
connection_handle_read_cb(struct bufferevent *bufev, void *arg)
{
  connection_t *conn = arg;
  (void) bufev;
  if (!conn->marked_for_close) {
    if (connection_process_inbuf(conn, 1)<0) /* XXXX Always 1? */
      if (!conn->marked_for_close)
        connection_mark_for_close(conn);
  }
}

/** Callback: invoked whenever a bufferevent has written data. */
void
connection_handle_write_cb(struct bufferevent *bufev, void *arg)
{
  connection_t *conn = arg;
  struct evbuffer *output;
  if (connection_flushed_some(conn)<0) {
    if (!conn->marked_for_close)
      connection_mark_for_close(conn);
    return;
  }

  output = bufferevent_get_output(bufev);
  if (!evbuffer_get_length(output)) {
    connection_finished_flushing(conn);
    if (conn->marked_for_close && conn->hold_open_until_flushed) {
      conn->hold_open_until_flushed = 0;
      if (conn->linked) {
        /* send eof */
        bufferevent_flush(conn->bufev, EV_WRITE, BEV_FINISHED);
      }
    }
  }
}

/** Callback: invoked whenever a bufferevent has had an event (like a
 * connection, or an eof, or an error) occur. */
void
connection_handle_event_cb(struct bufferevent *bufev, short event, void *arg)
{
  connection_t *conn = arg;
  (void) bufev;
  if (conn->marked_for_close)
    return;

  if (event & BEV_EVENT_CONNECTED) {
    tor_assert(connection_state_is_connecting(conn));
    if (connection_finished_connecting(conn)<0)
      return;
  }
  if (event & BEV_EVENT_EOF) {
    if (!conn->marked_for_close) {
      conn->inbuf_reached_eof = 1;
      if (connection_reached_eof(conn)<0)
        return;
    }
  }
  if (event & BEV_EVENT_ERROR) {
    int socket_error = evutil_socket_geterror(conn->s);
    if (conn->type == CONN_TYPE_OR &&
        conn->state == OR_CONN_STATE_CONNECTING) {
      connection_or_connect_failed(TO_OR_CONN(conn),
                                   errno_to_orconn_end_reason(socket_error),
                                   tor_socket_strerror(socket_error));
    } else if (CONN_IS_EDGE(conn)) {
      edge_connection_t *edge_conn = TO_EDGE_CONN(conn);
      if (!edge_conn->edge_has_sent_end)
        connection_edge_end_errno(edge_conn);
      if (conn->type == CONN_TYPE_AP && TO_ENTRY_CONN(conn)->socks_request) {
        /* broken, don't send a socks reply back */
        TO_ENTRY_CONN(conn)->socks_request->has_finished = 1;
      }
    }
    connection_close_immediate(conn); /* Connection is dead. */
    if (!conn->marked_for_close)
      connection_mark_for_close(conn);
  }
}

/** Set up the generic callbacks for the bufferevent on <b>conn</b>. */
void
connection_configure_bufferevent_callbacks(connection_t *conn)
{
  struct bufferevent *bufev;
  struct evbuffer *input, *output;
  tor_assert(conn->bufev);
  bufev = conn->bufev;
  bufferevent_setcb(bufev,
                    connection_handle_read_cb,
                    connection_handle_write_cb,
                    connection_handle_event_cb,
                    conn);
  /* Set a fairly high write low-watermark so that we get the write callback
     called whenever data is written to bring us under 128K.  Leave the
     high-watermark at 0.
  */
  bufferevent_setwatermark(bufev, EV_WRITE, 128*1024, 0);

  input = bufferevent_get_input(bufev);
  output = bufferevent_get_output(bufev);
  evbuffer_add_cb(input, evbuffer_inbuf_callback, conn);
  evbuffer_add_cb(output, evbuffer_outbuf_callback, conn);
}
#endif

/** A pass-through to fetch_from_buf. */
int
connection_fetch_from_buf(char *string, size_t len, connection_t *conn)
{
  IF_HAS_BUFFEREVENT(conn, {
    /* XXX overflow -seb */
    return (int)bufferevent_read(conn->bufev, string, len);
  }) ELSE_IF_NO_BUFFEREVENT {
    return fetch_from_buf(string, len, conn->inbuf);
  }
}

/** As fetch_from_buf_line(), but read from a connection's input buffer. */
int
connection_fetch_from_buf_line(connection_t *conn, char *data,
                               size_t *data_len)
{
  IF_HAS_BUFFEREVENT(conn, {
    int r;
    size_t eol_len=0;
    struct evbuffer *input = bufferevent_get_input(conn->bufev);
    struct evbuffer_ptr ptr =
      evbuffer_search_eol(input, NULL, &eol_len, EVBUFFER_EOL_LF);
    if (ptr.pos == -1)
      return 0; /* No EOL found. */
    if ((size_t)ptr.pos+eol_len >= *data_len) {
      return -1; /* Too long */
    }
    *data_len = ptr.pos+eol_len;
    r = evbuffer_remove(input, data, ptr.pos+eol_len);
    tor_assert(r >= 0);
    data[ptr.pos+eol_len] = '\0';
    return 1;
  }) ELSE_IF_NO_BUFFEREVENT {
    return fetch_from_buf_line(conn->inbuf, data, data_len);
  }
}

/** As fetch_from_buf_http, but fetches from a conncetion's input buffer_t or
 * its bufferevent as appropriate. */
int
connection_fetch_from_buf_http(connection_t *conn,
                               char **headers_out, size_t max_headerlen,
                               char **body_out, size_t *body_used,
                               size_t max_bodylen, int force_complete)
{
  IF_HAS_BUFFEREVENT(conn, {
    struct evbuffer *input = bufferevent_get_input(conn->bufev);
    return fetch_from_evbuffer_http(input, headers_out, max_headerlen,
                            body_out, body_used, max_bodylen, force_complete);
  }) ELSE_IF_NO_BUFFEREVENT {
    return fetch_from_buf_http(conn->inbuf, headers_out, max_headerlen,
                            body_out, body_used, max_bodylen, force_complete);
  }
}

/** Return conn-\>outbuf_flushlen: how many bytes conn wants to flush
 * from its outbuf. */
int
connection_wants_to_flush(connection_t *conn)
{
  return conn->outbuf_flushlen > 0;
}

/** Are there too many bytes on edge connection <b>conn</b>'s outbuf to
 * send back a relay-level sendme yet? Return 1 if so, 0 if not. Used by
 * connection_edge_consider_sending_sendme().
 */
int
connection_outbuf_too_full(connection_t *conn)
{
  return (conn->outbuf_flushlen > 10*CELL_PAYLOAD_SIZE);
}

/** Try to flush more bytes onto <b>conn</b>-\>s.
 *
 * This function gets called either from conn_write_callback() in main.c
 * when libevent tells us that conn wants to write, or below
 * from connection_write_to_buf() when an entire TLS record is ready.
 *
 * Update <b>conn</b>-\>timestamp_lastwritten to now, and call flush_buf
 * or flush_buf_tls appropriately. If it succeeds and there are no more
 * more bytes on <b>conn</b>-\>outbuf, then call connection_finished_flushing
 * on it too.
 *
 * If <b>force</b>, then write as many bytes as possible, ignoring bandwidth
 * limits.  (Used for flushing messages to controller connections on fatal
 * errors.)
 *
 * Mark the connection and return -1 if you want to close it, else
 * return 0.
 */
static int
connection_handle_write_impl(connection_t *conn, int force)
{
  int e;
  socklen_t len=(socklen_t)sizeof(e);
  int result;
  ssize_t max_to_write;
  time_t now = approx_time();
  size_t n_read = 0, n_written = 0;
  int dont_stop_writing = 0;

  tor_assert(!connection_is_listener(conn));

  if (conn->marked_for_close || !SOCKET_OK(conn->s))
    return 0; /* do nothing */

  if (conn->in_flushed_some) {
    log_warn(LD_BUG, "called recursively from inside conn->in_flushed_some");
    return 0;
  }

  conn->timestamp_lastwritten = now;

  /* Sometimes, "writable" means "connected". */
  if (connection_state_is_connecting(conn)) {
    if (getsockopt(conn->s, SOL_SOCKET, SO_ERROR, (void*)&e, &len) < 0) {
      log_warn(LD_BUG, "getsockopt() syscall failed");
      if (CONN_IS_EDGE(conn))
        connection_edge_end_errno(TO_EDGE_CONN(conn));
      connection_mark_for_close(conn);
      return -1;
    }
    if (e) {
      /* some sort of error, but maybe just inprogress still */
      if (!ERRNO_IS_CONN_EINPROGRESS(e)) {
        log_info(LD_NET,"in-progress connect failed. Removing. (%s)",
                 tor_socket_strerror(e));
        if (CONN_IS_EDGE(conn))
          connection_edge_end_errno(TO_EDGE_CONN(conn));
        if (conn->type == CONN_TYPE_OR)
          connection_or_notify_error(TO_OR_CONN(conn),
                                     errno_to_orconn_end_reason(e),
                                     tor_socket_strerror(e));

        connection_close_immediate(conn);
        /*
         * This can bypass normal channel checking since we did
         * connection_or_notify_error() above.
         */
        connection_mark_for_close_internal(conn);
        return -1;
      } else {
        return 0; /* no change, see if next time is better */
      }
    }
    /* The connection is successful. */
    if (connection_finished_connecting(conn)<0)
      return -1;
  }

  max_to_write = force ? (ssize_t)conn->outbuf_flushlen
    : connection_bucket_write_limit(conn, now);

  if (connection_speaks_cells(conn) &&
      conn->state > OR_CONN_STATE_PROXY_HANDSHAKING) {
    or_connection_t *or_conn = TO_OR_CONN(conn);
    size_t initial_size;
    if (conn->state == OR_CONN_STATE_TLS_HANDSHAKING ||
        conn->state == OR_CONN_STATE_TLS_CLIENT_RENEGOTIATING) {
      connection_stop_writing(conn);
      if (connection_tls_continue_handshake(or_conn) < 0) {
        /* Don't flush; connection is dead. */
        connection_or_notify_error(or_conn,
                                   END_OR_CONN_REASON_MISC,
                                   "TLS error in connection_tls_"
                                   "continue_handshake()");
        connection_close_immediate(conn);
        /*
         * This can bypass normal channel checking since we did
         * connection_or_notify_error() above.
         */
        connection_mark_for_close_internal(conn);
        return -1;
      }
      return 0;
    } else if (conn->state == OR_CONN_STATE_TLS_SERVER_RENEGOTIATING) {
      return connection_handle_read(conn);
    }

    /* else open, or closing */
    initial_size = buf_datalen(conn->outbuf);
    result = flush_buf_tls(or_conn->tls, conn->outbuf,
                           max_to_write, &conn->outbuf_flushlen);

    /* If we just flushed the last bytes, tell the channel on the
     * or_conn to check if it needs to geoip_change_dirreq_state() */
    /* XXXX move this to flushed_some or finished_flushing -NM */
    if (buf_datalen(conn->outbuf) == 0 && or_conn->chan)
      channel_notify_flushed(TLS_CHAN_TO_BASE(or_conn->chan));

    switch (result) {
      CASE_TOR_TLS_ERROR_ANY:
      case TOR_TLS_CLOSE:
        log_info(LD_NET, result != TOR_TLS_CLOSE ?
                 "tls error. breaking.":"TLS connection closed on flush");
        /* Don't flush; connection is dead. */
        connection_or_notify_error(or_conn,
                                   END_OR_CONN_REASON_MISC,
                                   result != TOR_TLS_CLOSE ?
                                     "TLS error in during flush" :
                                     "TLS closed during flush");
        connection_close_immediate(conn);
        /*
         * This can bypass normal channel checking since we did
         * connection_or_notify_error() above.
         */
        connection_mark_for_close_internal(conn);
        return -1;
      case TOR_TLS_WANTWRITE:
        log_debug(LD_NET,"wanted write.");
        /* we're already writing */
        dont_stop_writing = 1;
        break;
      case TOR_TLS_WANTREAD:
        /* Make sure to avoid a loop if the receive buckets are empty. */
        log_debug(LD_NET,"wanted read.");
        if (!connection_is_reading(conn)) {
          connection_stop_writing(conn);
          conn->write_blocked_on_bw = 1;
          /* we'll start reading again when we get more tokens in our
           * read bucket; then we'll start writing again too.
           */
        }
        /* else no problem, we're already reading */
        return 0;
      /* case TOR_TLS_DONE:
       * for TOR_TLS_DONE, fall through to check if the flushlen
       * is empty, so we can stop writing.
       */
    }

    tor_tls_get_n_raw_bytes(or_conn->tls, &n_read, &n_written);
    log_debug(LD_GENERAL, "After TLS write of %d: %ld read, %ld written",
              result, (long)n_read, (long)n_written);
    /* So we notice bytes were written even on error */
    /* XXXX024 This cast is safe since we can never write INT_MAX bytes in a
     * single set of TLS operations. But it looks kinda ugly. If we refactor
     * the *_buf_tls functions, we should make them return ssize_t or size_t
     * or something. */
    result = (int)(initial_size-buf_datalen(conn->outbuf));
  } else {
    CONN_LOG_PROTECT(conn,
             result = flush_buf(conn->s, conn->outbuf,
                                max_to_write, &conn->outbuf_flushlen));
    if (result < 0) {
      if (CONN_IS_EDGE(conn))
        connection_edge_end_errno(TO_EDGE_CONN(conn));
      if (conn->type == CONN_TYPE_AP) {
        /* writing failed; we couldn't send a SOCKS reply if we wanted to */
        TO_ENTRY_CONN(conn)->socks_request->has_finished = 1;
      }

      connection_close_immediate(conn); /* Don't flush; connection is dead. */
      connection_mark_for_close(conn);
      return -1;
    }
    n_written = (size_t) result;
  }

  if (n_written && conn->type == CONN_TYPE_AP) {
    edge_connection_t *edge_conn = TO_EDGE_CONN(conn);
    circuit_t *circ = circuit_get_by_edge_conn(edge_conn);
    origin_circuit_t *ocirc;

    /* Check for overflow: */
    if (PREDICT_LIKELY(UINT32_MAX - edge_conn->n_written > n_written))
      edge_conn->n_written += (int)n_written;
    else
      edge_conn->n_written = UINT32_MAX;

    if (circ && CIRCUIT_IS_ORIGIN(circ)) {
      ocirc = TO_ORIGIN_CIRCUIT(circ);
      if (PREDICT_LIKELY(UINT32_MAX - ocirc->n_written_circ_bw > n_written))
        ocirc->n_written_circ_bw += (int)n_written;
      else
        ocirc->n_written_circ_bw = UINT32_MAX;
    }
  }

  /* If CONN_BW events are enabled, update conn->n_written_conn_bw for
   * OR/DIR/EXIT connections, checking for overflow. */
  if (n_written && get_options()->TestingEnableConnBwEvent &&
     (conn->type == CONN_TYPE_OR ||
      conn->type == CONN_TYPE_DIR ||
      conn->type == CONN_TYPE_EXIT)) {
    if (PREDICT_LIKELY(UINT32_MAX - conn->n_written_conn_bw > n_written))
      conn->n_written_conn_bw += (int)n_written;
    else
      conn->n_written_conn_bw = UINT32_MAX;
  }

  connection_buckets_decrement(conn, approx_time(), n_read, n_written);

  if (result > 0) {
    /* If we wrote any bytes from our buffer, then call the appropriate
     * functions. */
    if (connection_flushed_some(conn) < 0) {
      if (connection_speaks_cells(conn)) {
        connection_or_notify_error(TO_OR_CONN(conn),
                                   END_OR_CONN_REASON_MISC,
                                   "Got error back from "
                                   "connection_flushed_some()");
      }

      /*
       * This can bypass normal channel checking since we did
       * connection_or_notify_error() above.
       */
      connection_mark_for_close_internal(conn);
    }
  }

  if (!connection_wants_to_flush(conn) &&
      !dont_stop_writing) { /* it's done flushing */
    if (connection_finished_flushing(conn) < 0) {
      /* already marked */
      return -1;
    }
    return 0;
  }

  /* Call even if result is 0, since the global write bucket may
   * have reached 0 on a different conn, and this guy needs to
   * know to stop writing. */
  connection_consider_empty_write_buckets(conn);
  if (n_read > 0 && connection_is_reading(conn))
    connection_consider_empty_read_buckets(conn);

  return 0;
}

/* DOCDOC connection_handle_write */
int
connection_handle_write(connection_t *conn, int force)
{
    int res;
    tor_gettimeofday_cache_clear();
    conn->in_connection_handle_write = 1;
    res = connection_handle_write_impl(conn, force);
    conn->in_connection_handle_write = 0;
    return res;
}

/**
 * Try to flush data that's waiting for a write on <b>conn</b>.  Return
 * -1 on failure, 0 on success.
 *
 * Don't use this function for regular writing; the buffers/bufferevents
 * system should be good enough at scheduling writes there.  Instead, this
 * function is for cases when we're about to exit or something and we want
 * to report it right away.
 */
int
connection_flush(connection_t *conn)
{
  IF_HAS_BUFFEREVENT(conn, {
      int r = bufferevent_flush(conn->bufev, EV_WRITE, BEV_FLUSH);
      return (r < 0) ? -1 : 0;
  });
  return connection_handle_write(conn, 1);
}

/** Append <b>len</b> bytes of <b>string</b> onto <b>conn</b>'s
 * outbuf, and ask it to start writing.
 *
 * If <b>zlib</b> is nonzero, this is a directory connection that should get
 * its contents compressed or decompressed as they're written.  If zlib is
 * negative, this is the last data to be compressed, and the connection's zlib
 * state should be flushed.
 *
 * If it's a local control connection and a 64k chunk is ready, try to flush
 * it all, so we don't end up with many megabytes of controller info queued at
 * once.
 */
MOCK_IMPL(void,
connection_write_to_buf_impl_,(const char *string, size_t len,
                               connection_t *conn, int zlib))
{
  /* XXXX This function really needs to return -1 on failure. */
  int r;
  size_t old_datalen;
  if (!len && !(zlib<0))
    return;
  /* if it's marked for close, only allow write if we mean to flush it */
  if (conn->marked_for_close && !conn->hold_open_until_flushed)
    return;

  IF_HAS_BUFFEREVENT(conn, {
    if (zlib) {
      int done = zlib < 0;
      r = write_to_evbuffer_zlib(bufferevent_get_output(conn->bufev),
                                 TO_DIR_CONN(conn)->zlib_state,
                                 string, len, done);
    } else {
      r = bufferevent_write(conn->bufev, string, len);
    }
    if (r < 0) {
      /* XXXX mark for close? */
      log_warn(LD_NET, "bufferevent_write failed! That shouldn't happen.");
    }
    return;
  });

  old_datalen = buf_datalen(conn->outbuf);
  if (zlib) {
    dir_connection_t *dir_conn = TO_DIR_CONN(conn);
    int done = zlib < 0;
    CONN_LOG_PROTECT(conn, r = write_to_buf_zlib(conn->outbuf,
                                                 dir_conn->zlib_state,
                                                 string, len, done));
  } else {
    CONN_LOG_PROTECT(conn, r = write_to_buf(string, len, conn->outbuf));
  }
  if (r < 0) {
    if (CONN_IS_EDGE(conn)) {
      /* if it failed, it means we have our package/delivery windows set
         wrong compared to our max outbuf size. close the whole circuit. */
      log_warn(LD_NET,
               "write_to_buf failed. Closing circuit (fd %d).", (int)conn->s);
      circuit_mark_for_close(circuit_get_by_edge_conn(TO_EDGE_CONN(conn)),
                             END_CIRC_REASON_INTERNAL);
    } else if (conn->type == CONN_TYPE_OR) {
      or_connection_t *orconn = TO_OR_CONN(conn);
      log_warn(LD_NET,
               "write_to_buf failed on an orconn; notifying of error "
               "(fd %d)", (int)(conn->s));
      connection_or_close_for_error(orconn, 0);
    } else {
      log_warn(LD_NET,
               "write_to_buf failed. Closing connection (fd %d).",
               (int)conn->s);
      connection_mark_for_close(conn);
    }
    return;
  }

  /* If we receive optimistic data in the EXIT_CONN_STATE_RESOLVING
   * state, we don't want to try to write it right away, since
   * conn->write_event won't be set yet.  Otherwise, write data from
   * this conn as the socket is available. */
  if (conn->write_event) {
    connection_start_writing(conn);
  }
  if (zlib) {
    conn->outbuf_flushlen += buf_datalen(conn->outbuf) - old_datalen;
  } else {
    conn->outbuf_flushlen += len;

    /* Should we try flushing the outbuf now? */
    if (conn->in_flushed_some) {
      /* Don't flush the outbuf when the reason we're writing more stuff is
       * _because_ we flushed the outbuf.  That's unfair. */
      return;
    }

    if (conn->type == CONN_TYPE_CONTROL &&
               !connection_is_rate_limited(conn) &&
               conn->outbuf_flushlen-len < 1<<16 &&
               conn->outbuf_flushlen >= 1<<16) {
      /* just try to flush all of it */
    } else
      return; /* no need to try flushing */

    if (connection_handle_write(conn, 0) < 0) {
      if (!conn->marked_for_close) {
        /* this connection is broken. remove it. */
        log_warn(LD_BUG, "unhandled error on write for "
                 "conn (type %d, fd %d); removing",
                 conn->type, (int)conn->s);
        tor_fragile_assert();
        /* do a close-immediate here, so we don't try to flush */
        connection_close_immediate(conn);
      }
      return;
    }
  }
}

/** Return a connection with given type, address, port, and purpose;
 * or NULL if no such connection exists. */
connection_t *
connection_get_by_type_addr_port_purpose(int type,
                                         const tor_addr_t *addr, uint16_t port,
                                         int purpose)
{
  smartlist_t *conns = get_connection_array();
  SMARTLIST_FOREACH(conns, connection_t *, conn,
  {
    if (conn->type == type &&
        tor_addr_eq(&conn->addr, addr) &&
        conn->port == port &&
        conn->purpose == purpose &&
        !conn->marked_for_close)
      return conn;
  });
  return NULL;
}

/** Return the stream with id <b>id</b> if it is not already marked for
 * close.
 */
connection_t *
connection_get_by_global_id(uint64_t id)
{
  smartlist_t *conns = get_connection_array();
  SMARTLIST_FOREACH(conns, connection_t *, conn,
  {
    if (conn->global_identifier == id)
      return conn;
  });
  return NULL;
}

/** Return a connection of type <b>type</b> that is not marked for close.
 */
connection_t *
connection_get_by_type(int type)
{
  smartlist_t *conns = get_connection_array();
  SMARTLIST_FOREACH(conns, connection_t *, conn,
  {
    if (conn->type == type && !conn->marked_for_close)
      return conn;
  });
  return NULL;
}

/** Return a connection of type <b>type</b> that is in state <b>state</b>,
 * and that is not marked for close.
 */
connection_t *
connection_get_by_type_state(int type, int state)
{
  smartlist_t *conns = get_connection_array();
  SMARTLIST_FOREACH(conns, connection_t *, conn,
  {
    if (conn->type == type && conn->state == state && !conn->marked_for_close)
      return conn;
  });
  return NULL;
}

/** Return a connection of type <b>type</b> that has rendquery equal
 * to <b>rendquery</b>, and that is not marked for close. If state
 * is non-zero, conn must be of that state too.
 */
connection_t *
connection_get_by_type_state_rendquery(int type, int state,
                                       const char *rendquery)
{
  smartlist_t *conns = get_connection_array();

  tor_assert(type == CONN_TYPE_DIR ||
             type == CONN_TYPE_AP || type == CONN_TYPE_EXIT);
  tor_assert(rendquery);

  SMARTLIST_FOREACH_BEGIN(conns, connection_t *, conn) {
    if (conn->type == type &&
        !conn->marked_for_close &&
        (!state || state == conn->state)) {
      if (type == CONN_TYPE_DIR &&
          TO_DIR_CONN(conn)->rend_data &&
          !rend_cmp_service_ids(rendquery,
                                TO_DIR_CONN(conn)->rend_data->onion_address))
        return conn;
      else if (CONN_IS_EDGE(conn) &&
               TO_EDGE_CONN(conn)->rend_data &&
               !rend_cmp_service_ids(rendquery,
                            TO_EDGE_CONN(conn)->rend_data->onion_address))
        return conn;
    }
  } SMARTLIST_FOREACH_END(conn);
  return NULL;
}

/** Return a directory connection (if any one exists) that is fetching
 * the item described by <b>state</b>/<b>resource</b> */
dir_connection_t *
connection_dir_get_by_purpose_and_resource(int purpose,
                                           const char *resource)
{
  smartlist_t *conns = get_connection_array();

  SMARTLIST_FOREACH_BEGIN(conns, connection_t *, conn) {
    dir_connection_t *dirconn;
    if (conn->type != CONN_TYPE_DIR || conn->marked_for_close ||
        conn->purpose != purpose)
      continue;
    dirconn = TO_DIR_CONN(conn);
    if (dirconn->requested_resource == NULL) {
      if (resource == NULL)
        return dirconn;
    } else if (resource) {
      if (0 == strcmp(resource, dirconn->requested_resource))
        return dirconn;
    }
  } SMARTLIST_FOREACH_END(conn);

  return NULL;
}

/** Return 1 if there are any active OR connections apart from
 * <b>this_conn</b>.
 *
 * We use this to guess if we should tell the controller that we
 * didn't manage to connect to any of our bridges. */
int
any_other_active_or_conns(const or_connection_t *this_conn)
{
  smartlist_t *conns = get_connection_array();
  SMARTLIST_FOREACH_BEGIN(conns, connection_t *, conn) {
    if (conn == TO_CONN(this_conn)) { /* don't consider this conn */
      continue;
    }

    if (conn->type == CONN_TYPE_OR &&
        !conn->marked_for_close) {
      log_debug(LD_DIR, "%s: Found an OR connection: %s",
                __func__, conn->address);
      return 1;
    }
  } SMARTLIST_FOREACH_END(conn);

  return 0;
}

/** Return 1 if <b>conn</b> is a listener conn, else return 0. */
int
connection_is_listener(connection_t *conn)
{
  if (conn->type == CONN_TYPE_OR_LISTENER ||
      conn->type == CONN_TYPE_EXT_OR_LISTENER ||
      conn->type == CONN_TYPE_AP_LISTENER ||
      conn->type == CONN_TYPE_AP_TRANS_LISTENER ||
      conn->type == CONN_TYPE_AP_DNS_LISTENER ||
      conn->type == CONN_TYPE_AP_NATD_LISTENER ||
      conn->type == CONN_TYPE_DIR_LISTENER ||
      conn->type == CONN_TYPE_CONTROL_LISTENER)
    return 1;
  return 0;
}

/** Return 1 if <b>conn</b> is in state "open" and is not marked
 * for close, else return 0.
 */
int
connection_state_is_open(connection_t *conn)
{
  tor_assert(conn);

  if (conn->marked_for_close)
    return 0;

  if ((conn->type == CONN_TYPE_OR && conn->state == OR_CONN_STATE_OPEN) ||
      (conn->type == CONN_TYPE_EXT_OR) ||
      (conn->type == CONN_TYPE_AP && conn->state == AP_CONN_STATE_OPEN) ||
      (conn->type == CONN_TYPE_EXIT && conn->state == EXIT_CONN_STATE_OPEN) ||
      (conn->type == CONN_TYPE_CONTROL &&
       conn->state == CONTROL_CONN_STATE_OPEN))
    return 1;

  return 0;
}

/** Return 1 if conn is in 'connecting' state, else return 0. */
int
connection_state_is_connecting(connection_t *conn)
{
  tor_assert(conn);

  if (conn->marked_for_close)
    return 0;
  switch (conn->type)
    {
    case CONN_TYPE_OR:
      return conn->state == OR_CONN_STATE_CONNECTING;
    case CONN_TYPE_EXIT:
      return conn->state == EXIT_CONN_STATE_CONNECTING;
    case CONN_TYPE_DIR:
      return conn->state == DIR_CONN_STATE_CONNECTING;
    }

  return 0;
}

/** Allocates a base64'ed authenticator for use in http or https
 * auth, based on the input string <b>authenticator</b>. Returns it
 * if success, else returns NULL. */
char *
alloc_http_authenticator(const char *authenticator)
{
  /* an authenticator in Basic authentication
   * is just the string "username:password" */
  const size_t authenticator_length = strlen(authenticator);
  /* The base64_encode function needs a minimum buffer length
   * of 66 bytes. */
  const size_t base64_authenticator_length = (authenticator_length/48+1)*66;
  char *base64_authenticator = tor_malloc(base64_authenticator_length);
  if (base64_encode(base64_authenticator, base64_authenticator_length,
                    authenticator, authenticator_length) < 0) {
    tor_free(base64_authenticator); /* free and set to null */
  } else {
    int i = 0, j = 0;
    ssize_t len = strlen(base64_authenticator);

    /* remove all newline occurrences within the string */
    for (i=0; i < len; ++i) {
      if ('\n' != base64_authenticator[i]) {
        base64_authenticator[j] = base64_authenticator[i];
        ++j;
      }
    }
    base64_authenticator[j]='\0';
  }
  return base64_authenticator;
}

/** Given a socket handle, check whether the local address (sockname) of the
 * socket is one that we've connected from before.  If so, double-check
 * whether our address has changed and we need to generate keys.  If we do,
 * call init_keys().
 */
static void
client_check_address_changed(tor_socket_t sock)
{
  struct sockaddr_storage out_sockaddr;
  socklen_t out_addr_len = (socklen_t) sizeof(out_sockaddr);
  tor_addr_t out_addr, iface_addr;
  tor_addr_t **last_interface_ip_ptr;
  sa_family_t family;

  if (!outgoing_addrs)
    outgoing_addrs = smartlist_new();

  if (getsockname(sock, (struct sockaddr*)&out_sockaddr, &out_addr_len)<0) {
    int e = tor_socket_errno(sock);
    log_warn(LD_NET, "getsockname() to check for address change failed: %s",
             tor_socket_strerror(e));
    return;
  }
  tor_addr_from_sockaddr(&out_addr, (struct sockaddr*)&out_sockaddr, NULL);
  family = tor_addr_family(&out_addr);

  if (family == AF_INET)
    last_interface_ip_ptr = &last_interface_ipv4;
  else if (family == AF_INET6)
    last_interface_ip_ptr = &last_interface_ipv6;
  else
    return;

  if (! *last_interface_ip_ptr) {
    tor_addr_t *a = tor_malloc_zero(sizeof(tor_addr_t));
    if (get_interface_address6(LOG_INFO, family, a)==0) {
      *last_interface_ip_ptr = a;
    } else {
      tor_free(a);
    }
  }

  /* If we've used this address previously, we're okay. */
  SMARTLIST_FOREACH(outgoing_addrs, const tor_addr_t *, a_ptr,
                    if (tor_addr_eq(a_ptr, &out_addr))
                      return;
                    );

  /* Uh-oh.  We haven't connected from this address before. Has the interface
   * address changed? */
  if (get_interface_address6(LOG_INFO, family, &iface_addr)<0)
    return;

  if (tor_addr_eq(&iface_addr, *last_interface_ip_ptr)) {
    /* Nope, it hasn't changed.  Add this address to the list. */
    smartlist_add(outgoing_addrs, tor_memdup(&out_addr, sizeof(tor_addr_t)));
  } else {
    /* The interface changed.  We're a client, so we need to regenerate our
     * keys.  First, reset the state. */
    log_notice(LD_NET, "Our IP address has changed.  Rotating keys...");
    tor_addr_copy(*last_interface_ip_ptr, &iface_addr);
    SMARTLIST_FOREACH(outgoing_addrs, tor_addr_t*, a_ptr, tor_free(a_ptr));
    smartlist_clear(outgoing_addrs);
    smartlist_add(outgoing_addrs, tor_memdup(&out_addr, sizeof(tor_addr_t)));
    /* Okay, now change our keys. */
    ip_address_changed(1);
  }
}

/** Some systems have limited system buffers for recv and xmit on
 * sockets allocated in a virtual server or similar environment. For a Tor
 * server this can produce the "Error creating network socket: No buffer
 * space available" error once all available TCP buffer space is consumed.
 * This method will attempt to constrain the buffers allocated for the socket
 * to the desired size to stay below system TCP buffer limits.
 */
static void
set_constrained_socket_buffers(tor_socket_t sock, int size)
{
  void *sz = (void*)&size;
  socklen_t sz_sz = (socklen_t) sizeof(size);
  if (setsockopt(sock, SOL_SOCKET, SO_SNDBUF, sz, sz_sz) < 0) {
    int e = tor_socket_errno(sock);
    log_warn(LD_NET, "setsockopt() to constrain send "
             "buffer to %d bytes failed: %s", size, tor_socket_strerror(e));
  }
  if (setsockopt(sock, SOL_SOCKET, SO_RCVBUF, sz, sz_sz) < 0) {
    int e = tor_socket_errno(sock);
    log_warn(LD_NET, "setsockopt() to constrain recv "
             "buffer to %d bytes failed: %s", size, tor_socket_strerror(e));
  }
}

/** Process new bytes that have arrived on conn-\>inbuf.
 *
 * This function just passes conn to the connection-specific
 * connection_*_process_inbuf() function. It also passes in
 * package_partial if wanted.
 */
static int
connection_process_inbuf(connection_t *conn, int package_partial)
{
  tor_assert(conn);

  switch (conn->type) {
    case CONN_TYPE_OR:
      return connection_or_process_inbuf(TO_OR_CONN(conn));
    case CONN_TYPE_EXT_OR:
      return connection_ext_or_process_inbuf(TO_OR_CONN(conn));
    case CONN_TYPE_EXIT:
    case CONN_TYPE_AP:
      return connection_edge_process_inbuf(TO_EDGE_CONN(conn),
                                           package_partial);
    case CONN_TYPE_DIR:
      return connection_dir_process_inbuf(TO_DIR_CONN(conn));
    case CONN_TYPE_CPUWORKER:
      return connection_cpu_process_inbuf(conn);
    case CONN_TYPE_CONTROL:
      return connection_control_process_inbuf(TO_CONTROL_CONN(conn));
    default:
      log_err(LD_BUG,"got unexpected conn type %d.", conn->type);
      tor_fragile_assert();
      return -1;
  }
}

/** Called whenever we've written data on a connection. */
static int
connection_flushed_some(connection_t *conn)
{
  int r = 0;
  tor_assert(!conn->in_flushed_some);
  conn->in_flushed_some = 1;
  if (conn->type == CONN_TYPE_DIR &&
      conn->state == DIR_CONN_STATE_SERVER_WRITING) {
    r = connection_dirserv_flushed_some(TO_DIR_CONN(conn));
  } else if (conn->type == CONN_TYPE_OR) {
    r = connection_or_flushed_some(TO_OR_CONN(conn));
  } else if (CONN_IS_EDGE(conn)) {
    r = connection_edge_flushed_some(TO_EDGE_CONN(conn));
  }
  conn->in_flushed_some = 0;
  return r;
}

/** We just finished flushing bytes to the appropriately low network layer,
 * and there are no more bytes remaining in conn-\>outbuf, conn-\>bev, or
 * conn-\>tls to be flushed.
 *
 * This function just passes conn to the connection-specific
 * connection_*_finished_flushing() function.
 */
static int
connection_finished_flushing(connection_t *conn)
{
  tor_assert(conn);

  /* If the connection is closed, don't try to do anything more here. */
  if (CONN_IS_CLOSED(conn))
    return 0;

//  log_fn(LOG_DEBUG,"entered. Socket %u.", conn->s);

  IF_HAS_NO_BUFFEREVENT(conn)
    connection_stop_writing(conn);

  switch (conn->type) {
    case CONN_TYPE_OR:
      return connection_or_finished_flushing(TO_OR_CONN(conn));
    case CONN_TYPE_EXT_OR:
      return connection_ext_or_finished_flushing(TO_OR_CONN(conn));
    case CONN_TYPE_AP:
    case CONN_TYPE_EXIT:
      return connection_edge_finished_flushing(TO_EDGE_CONN(conn));
    case CONN_TYPE_DIR:
      return connection_dir_finished_flushing(TO_DIR_CONN(conn));
    case CONN_TYPE_CPUWORKER:
      return connection_cpu_finished_flushing(conn);
    case CONN_TYPE_CONTROL:
      return connection_control_finished_flushing(TO_CONTROL_CONN(conn));
    default:
      log_err(LD_BUG,"got unexpected conn type %d.", conn->type);
      tor_fragile_assert();
      return -1;
  }
}

/** Called when our attempt to connect() to another server has just
 * succeeded.
 *
 * This function just passes conn to the connection-specific
 * connection_*_finished_connecting() function.
 */
static int
connection_finished_connecting(connection_t *conn)
{
  tor_assert(conn);

  if (!server_mode(get_options())) {
    /* See whether getsockname() says our address changed.  We need to do this
     * now that the connection has finished, because getsockname() on Windows
     * won't work until then. */
    client_check_address_changed(conn->s);
  }

  switch (conn->type)
    {
    case CONN_TYPE_OR:
      return connection_or_finished_connecting(TO_OR_CONN(conn));
    case CONN_TYPE_EXIT:
      return connection_edge_finished_connecting(TO_EDGE_CONN(conn));
    case CONN_TYPE_DIR:
      return connection_dir_finished_connecting(TO_DIR_CONN(conn));
    default:
      log_err(LD_BUG,"got unexpected conn type %d.", conn->type);
      tor_fragile_assert();
      return -1;
  }
}

/** Callback: invoked when a connection reaches an EOF event. */
static int
connection_reached_eof(connection_t *conn)
{
  switch (conn->type) {
    case CONN_TYPE_OR:
    case CONN_TYPE_EXT_OR:
      return connection_or_reached_eof(TO_OR_CONN(conn));
    case CONN_TYPE_AP:
    case CONN_TYPE_EXIT:
      return connection_edge_reached_eof(TO_EDGE_CONN(conn));
    case CONN_TYPE_DIR:
      return connection_dir_reached_eof(TO_DIR_CONN(conn));
    case CONN_TYPE_CPUWORKER:
      return connection_cpu_reached_eof(conn);
    case CONN_TYPE_CONTROL:
      return connection_control_reached_eof(TO_CONTROL_CONN(conn));
    default:
      log_err(LD_BUG,"got unexpected conn type %d.", conn->type);
      tor_fragile_assert();
      return -1;
  }
}

/** Log how many bytes are used by buffers of different kinds and sizes. */
void
connection_dump_buffer_mem_stats(int severity)
{
  uint64_t used_by_type[CONN_TYPE_MAX_+1];
  uint64_t alloc_by_type[CONN_TYPE_MAX_+1];
  int n_conns_by_type[CONN_TYPE_MAX_+1];
  uint64_t total_alloc = 0;
  uint64_t total_used = 0;
  int i;
  smartlist_t *conns = get_connection_array();

  memset(used_by_type, 0, sizeof(used_by_type));
  memset(alloc_by_type, 0, sizeof(alloc_by_type));
  memset(n_conns_by_type, 0, sizeof(n_conns_by_type));

  SMARTLIST_FOREACH_BEGIN(conns, connection_t *, c) {
    int tp = c->type;
    ++n_conns_by_type[tp];
    if (c->inbuf) {
      used_by_type[tp] += buf_datalen(c->inbuf);
      alloc_by_type[tp] += buf_allocation(c->inbuf);
    }
    if (c->outbuf) {
      used_by_type[tp] += buf_datalen(c->outbuf);
      alloc_by_type[tp] += buf_allocation(c->outbuf);
    }
  } SMARTLIST_FOREACH_END(c);
  for (i=0; i <= CONN_TYPE_MAX_; ++i) {
    total_used += used_by_type[i];
    total_alloc += alloc_by_type[i];
  }

  tor_log(severity, LD_GENERAL,
     "In buffers for %d connections: "U64_FORMAT" used/"U64_FORMAT" allocated",
      smartlist_len(conns),
      U64_PRINTF_ARG(total_used), U64_PRINTF_ARG(total_alloc));
  for (i=CONN_TYPE_MIN_; i <= CONN_TYPE_MAX_; ++i) {
    if (!n_conns_by_type[i])
      continue;
    tor_log(severity, LD_GENERAL,
        "  For %d %s connections: "U64_FORMAT" used/"U64_FORMAT" allocated",
        n_conns_by_type[i], conn_type_to_string(i),
        U64_PRINTF_ARG(used_by_type[i]), U64_PRINTF_ARG(alloc_by_type[i]));
  }
}

/** Verify that connection <b>conn</b> has all of its invariants
 * correct. Trigger an assert if anything is invalid.
 */
void
assert_connection_ok(connection_t *conn, time_t now)
{
  (void) now; /* XXXX unused. */
  tor_assert(conn);
  tor_assert(conn->type >= CONN_TYPE_MIN_);
  tor_assert(conn->type <= CONN_TYPE_MAX_);

#ifdef USE_BUFFEREVENTS
  if (conn->bufev) {
    tor_assert(conn->read_event == NULL);
    tor_assert(conn->write_event == NULL);
    tor_assert(conn->inbuf == NULL);
    tor_assert(conn->outbuf == NULL);
  }
#endif

  switch (conn->type) {
    case CONN_TYPE_OR:
    case CONN_TYPE_EXT_OR:
      tor_assert(conn->magic == OR_CONNECTION_MAGIC);
      break;
    case CONN_TYPE_AP:
      tor_assert(conn->magic == ENTRY_CONNECTION_MAGIC);
      break;
    case CONN_TYPE_EXIT:
      tor_assert(conn->magic == EDGE_CONNECTION_MAGIC);
      break;
    case CONN_TYPE_DIR:
      tor_assert(conn->magic == DIR_CONNECTION_MAGIC);
      break;
    case CONN_TYPE_CONTROL:
      tor_assert(conn->magic == CONTROL_CONNECTION_MAGIC);
      break;
    CASE_ANY_LISTENER_TYPE:
      tor_assert(conn->magic == LISTENER_CONNECTION_MAGIC);
      break;
    default:
      tor_assert(conn->magic == BASE_CONNECTION_MAGIC);
      break;
  }

  if (conn->linked_conn) {
    tor_assert(conn->linked_conn->linked_conn == conn);
    tor_assert(conn->linked);
  }
  if (conn->linked)
    tor_assert(!SOCKET_OK(conn->s));

  if (conn->outbuf_flushlen > 0) {
    /* With optimistic data, we may have queued data in
     * EXIT_CONN_STATE_RESOLVING while the conn is not yet marked to writing.
     * */
    tor_assert((conn->type == CONN_TYPE_EXIT &&
                conn->state == EXIT_CONN_STATE_RESOLVING) ||
               connection_is_writing(conn) ||
               conn->write_blocked_on_bw ||
               (CONN_IS_EDGE(conn) &&
                TO_EDGE_CONN(conn)->edge_blocked_on_circ));
  }

  if (conn->hold_open_until_flushed)
    tor_assert(conn->marked_for_close);

  /* XXXX check: read_blocked_on_bw, write_blocked_on_bw, s, conn_array_index,
   * marked_for_close. */

  /* buffers */
  if (conn->inbuf)
    assert_buf_ok(conn->inbuf);
  if (conn->outbuf)
    assert_buf_ok(conn->outbuf);

  if (conn->type == CONN_TYPE_OR) {
    or_connection_t *or_conn = TO_OR_CONN(conn);
    if (conn->state == OR_CONN_STATE_OPEN) {
      /* tor_assert(conn->bandwidth > 0); */
      /* the above isn't necessarily true: if we just did a TLS
       * handshake but we didn't recognize the other peer, or it
       * gave a bad cert/etc, then we won't have assigned bandwidth,
       * yet it will be open. -RD
       */
//      tor_assert(conn->read_bucket >= 0);
    }
//    tor_assert(conn->addr && conn->port);
    tor_assert(conn->address);
    if (conn->state > OR_CONN_STATE_PROXY_HANDSHAKING)
      tor_assert(or_conn->tls);
  }

  if (CONN_IS_EDGE(conn)) {
    /* XXX unchecked: package window, deliver window. */
    if (conn->type == CONN_TYPE_AP) {
      entry_connection_t *entry_conn = TO_ENTRY_CONN(conn);
      if (entry_conn->chosen_exit_optional || entry_conn->chosen_exit_retries)
        tor_assert(entry_conn->chosen_exit_name);

      tor_assert(entry_conn->socks_request);
      if (conn->state == AP_CONN_STATE_OPEN) {
        tor_assert(entry_conn->socks_request->has_finished);
        if (!conn->marked_for_close) {
          tor_assert(ENTRY_TO_EDGE_CONN(entry_conn)->cpath_layer);
          assert_cpath_layer_ok(ENTRY_TO_EDGE_CONN(entry_conn)->cpath_layer);
        }
      }
    }
    if (conn->type == CONN_TYPE_EXIT) {
      tor_assert(conn->purpose == EXIT_PURPOSE_CONNECT ||
                 conn->purpose == EXIT_PURPOSE_RESOLVE);
    }
  } else if (conn->type == CONN_TYPE_DIR) {
  } else {
    /* Purpose is only used for dir and exit types currently */
    tor_assert(!conn->purpose);
  }

  switch (conn->type)
    {
    CASE_ANY_LISTENER_TYPE:
      tor_assert(conn->state == LISTENER_STATE_READY);
      break;
    case CONN_TYPE_OR:
      tor_assert(conn->state >= OR_CONN_STATE_MIN_);
      tor_assert(conn->state <= OR_CONN_STATE_MAX_);
      break;
    case CONN_TYPE_EXT_OR:
      tor_assert(conn->state >= EXT_OR_CONN_STATE_MIN_);
      tor_assert(conn->state <= EXT_OR_CONN_STATE_MAX_);
      break;
    case CONN_TYPE_EXIT:
      tor_assert(conn->state >= EXIT_CONN_STATE_MIN_);
      tor_assert(conn->state <= EXIT_CONN_STATE_MAX_);
      tor_assert(conn->purpose >= EXIT_PURPOSE_MIN_);
      tor_assert(conn->purpose <= EXIT_PURPOSE_MAX_);
      break;
    case CONN_TYPE_AP:
      tor_assert(conn->state >= AP_CONN_STATE_MIN_);
      tor_assert(conn->state <= AP_CONN_STATE_MAX_);
      tor_assert(TO_ENTRY_CONN(conn)->socks_request);
      break;
    case CONN_TYPE_DIR:
      tor_assert(conn->state >= DIR_CONN_STATE_MIN_);
      tor_assert(conn->state <= DIR_CONN_STATE_MAX_);
      tor_assert(conn->purpose >= DIR_PURPOSE_MIN_);
      tor_assert(conn->purpose <= DIR_PURPOSE_MAX_);
      break;
    case CONN_TYPE_CPUWORKER:
      tor_assert(conn->state >= CPUWORKER_STATE_MIN_);
      tor_assert(conn->state <= CPUWORKER_STATE_MAX_);
      break;
    case CONN_TYPE_CONTROL:
      tor_assert(conn->state >= CONTROL_CONN_STATE_MIN_);
      tor_assert(conn->state <= CONTROL_CONN_STATE_MAX_);
      break;
    default:
      tor_assert(0);
  }
}

/** Fills <b>addr</b> and <b>port</b> with the details of the global
 *  proxy server we are using.
 *  <b>conn</b> contains the connection we are using the proxy for.
 *
 *  Return 0 on success, -1 on failure.
 */
int
get_proxy_addrport(tor_addr_t *addr, uint16_t *port, int *proxy_type,
                   const connection_t *conn)
{
  const or_options_t *options = get_options();

  if (options->HTTPSProxy) {
    tor_addr_copy(addr, &options->HTTPSProxyAddr);
    *port = options->HTTPSProxyPort;
    *proxy_type = PROXY_CONNECT;
    return 0;
  } else if (options->Socks4Proxy) {
    tor_addr_copy(addr, &options->Socks4ProxyAddr);
    *port = options->Socks4ProxyPort;
    *proxy_type = PROXY_SOCKS4;
    return 0;
  } else if (options->Socks5Proxy) {
    tor_addr_copy(addr, &options->Socks5ProxyAddr);
    *port = options->Socks5ProxyPort;
    *proxy_type = PROXY_SOCKS5;
    return 0;
  } else if (options->ClientTransportPlugin ||
             options->Bridges) {
    const transport_t *transport = NULL;
    int r;
    r = get_transport_by_bridge_addrport(&conn->addr, conn->port, &transport);
    if (r<0)
      return -1;
    if (transport) { /* transport found */
      tor_addr_copy(addr, &transport->addr);
      *port = transport->port;
      *proxy_type = transport->socks_version;
      return 0;
    }
  }

  tor_addr_make_unspec(addr);
  *port = 0;
  *proxy_type = PROXY_NONE;
  return 0;
}

/** Log a failed connection to a proxy server.
 *  <b>conn</b> is the connection we use the proxy server for. */
void
log_failed_proxy_connection(connection_t *conn)
{
  tor_addr_t proxy_addr;
  uint16_t proxy_port;
  int proxy_type;

  if (get_proxy_addrport(&proxy_addr, &proxy_port, &proxy_type, conn) != 0)
    return; /* if we have no proxy set up, leave this function. */

  log_warn(LD_NET,
           "The connection to the %s proxy server at %s just failed. "
           "Make sure that the proxy server is up and running.",
           proxy_type_to_string(get_proxy_type()),
           fmt_addrport(&proxy_addr, proxy_port));
}

/** Return string representation of <b>proxy_type</b>. */
static const char *
proxy_type_to_string(int proxy_type)
{
  switch (proxy_type) {
  case PROXY_CONNECT:   return "HTTP";
  case PROXY_SOCKS4:    return "SOCKS4";
  case PROXY_SOCKS5:    return "SOCKS5";
  case PROXY_PLUGGABLE: return "pluggable transports SOCKS";
  case PROXY_NONE:      return "NULL";
  default:              tor_assert(0);
  }
  return NULL; /*Unreached*/
}

/** Call connection_free_() on every connection in our array, and release all
 * storage held by connection.c. This is used by cpuworkers and dnsworkers
 * when they fork, so they don't keep resources held open (especially
 * sockets).
 *
 * Don't do the checks in connection_free(), because they will
 * fail.
 */
void
connection_free_all(void)
{
  smartlist_t *conns = get_connection_array();

  /* We don't want to log any messages to controllers. */
  SMARTLIST_FOREACH(conns, connection_t *, conn,
    if (conn->type == CONN_TYPE_CONTROL)
      TO_CONTROL_CONN(conn)->event_mask = 0);

  control_update_global_event_mask();

  /* Unlink everything from the identity map. */
  connection_or_clear_identity_map();
  connection_or_clear_ext_or_id_map();

  /* Clear out our list of broken connections */
  clear_broken_connection_map(0);

  SMARTLIST_FOREACH(conns, connection_t *, conn, connection_free_(conn));

  if (outgoing_addrs) {
    SMARTLIST_FOREACH(outgoing_addrs, tor_addr_t *, addr, tor_free(addr));
    smartlist_free(outgoing_addrs);
    outgoing_addrs = NULL;
  }

  tor_free(last_interface_ipv4);
  tor_free(last_interface_ipv6);

#ifdef USE_BUFFEREVENTS
  if (global_rate_limit)
    bufferevent_rate_limit_group_free(global_rate_limit);
#endif
}
<|MERGE_RESOLUTION|>--- conflicted
+++ resolved
@@ -268,12 +268,6 @@
 
 /** Allocate and return a new or_connection_t, initialized as by
  * connection_init().
- *
-<<<<<<< HEAD
- * Set timestamp_last_added_nonpadding to now.
-=======
- * Assign a pseudorandom next_circ_id between 0 and 2**15.
->>>>>>> bbb8f12e
  *
  * Initialize active_circuit_pqueue.
  *
