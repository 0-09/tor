/* Copyright (c) 2001 Matej Pfajfar.
 * Copyright (c) 2001-2004, Roger Dingledine.
 * Copyright (c) 2004-2006, Roger Dingledine, Nick Mathewson.
 * Copyright (c) 2007-2015, The Tor Project, Inc. */
/* See LICENSE for licensing information */

/**
 * \file dirvote.h
 * \brief Header file for dirvote.c.
 **/

#ifndef TOR_DIRVOTE_H
#define TOR_DIRVOTE_H

#include "testsupport.h"

/*
 * Ideally, assuming synced clocks, we should only need 1 second for each of:
 *  - Vote
 *  - Distribute
 *  - Consensus Publication
 * As we can gather descriptors continuously.
 * (Could we even go as far as publishing the previous consensus,
 *  in the same second that we vote for the next one?)
 * But we're not there yet: these are the lowest working values at this time.
 */

/** Lowest allowable value for VoteSeconds. */
#define MIN_VOTE_SECONDS 2
/** Lowest allowable value for VoteSeconds when TestingTorNetwork is 1 */
#define MIN_VOTE_SECONDS_TESTING 2

/** Lowest allowable value for DistSeconds. */
#define MIN_DIST_SECONDS 2
/** Lowest allowable value for DistSeconds when TestingTorNetwork is 1 */
#define MIN_DIST_SECONDS_TESTING 2

/** Lowest allowable voting interval. */
#define MIN_VOTE_INTERVAL 300
/** Lowest allowable voting interval when TestingTorNetwork is 1:
 * Voting Interval can be:
 *   10, 12, 15, 18, 20, 24, 25, 30, 36, 40, 45, 50, 60, ...
 * Testing Initial Voting Interval can be:
 *    5,  6,  8,  9, or any of the possible values for Voting Interval,
 * as they both need to evenly divide 30 minutes.
 * If clock desynchronisation is an issue, use an interval of at least:
 *   18 * drift in seconds, to allow for a clock slop factor */
#define MIN_VOTE_INTERVAL_TESTING \
                (((MIN_VOTE_SECONDS_TESTING)+(MIN_DIST_SECONDS_TESTING)+1)*2)

#define MIN_VOTE_INTERVAL_TESTING_INITIAL \
                ((MIN_VOTE_SECONDS_TESTING)+(MIN_DIST_SECONDS_TESTING)+1)

/** The lowest consensus method that we currently support. */
#define MIN_SUPPORTED_CONSENSUS_METHOD 13

/** The highest consensus method that we currently support. */
#define MAX_SUPPORTED_CONSENSUS_METHOD 19

/** Lowest consensus method where microdesc consensuses omit any entry
 * with no microdesc. */
#define MIN_METHOD_FOR_MANDATORY_MICRODESC 13

/** Lowest consensus method that contains "a" lines. */
#define MIN_METHOD_FOR_A_LINES 14

/** Lowest consensus method where microdescs may include a "p6" line. */
#define MIN_METHOD_FOR_P6_LINES 15

/** Lowest consensus method where microdescs may include an onion-key-ntor
 * line */
#define MIN_METHOD_FOR_NTOR_KEY 16

/** Lowest consensus method that ensures that authorities output an
 * Unmeasured=1 flag for unmeasured bandwidths */
#define MIN_METHOD_TO_CLIP_UNMEASURED_BW 17

/** Lowest consensus method where authorities may include an "id" line in
 * microdescriptors. */
#define MIN_METHOD_FOR_ID_HASH_IN_MD 18

<<<<<<< HEAD
/** Lowest consensus method where we include "package" lines*/
#define MIN_METHOD_FOR_PACKAGE_LINES 19
=======
/** Lowest consensus method where authorities may include
 * GuardFraction information in microdescriptors. */
#define MIN_METHOD_FOR_GUARDFRACTION 19
>>>>>>> 5c34a530

/** Default bandwidth to clip unmeasured bandwidths to using method >=
 * MIN_METHOD_TO_CLIP_UNMEASURED_BW */
#define DEFAULT_MAX_UNMEASURED_BW_KB 20

void dirvote_free_all(void);

/* vote manipulation */
char *networkstatus_compute_consensus(smartlist_t *votes,
                                      int total_authorities,
                                      crypto_pk_t *identity_key,
                                      crypto_pk_t *signing_key,
                                      const char *legacy_identity_key_digest,
                                      crypto_pk_t *legacy_signing_key,
                                      consensus_flavor_t flavor);
int networkstatus_add_detached_signatures(networkstatus_t *target,
                                          ns_detached_signatures_t *sigs,
                                          const char *source,
                                          int severity,
                                          const char **msg_out);
char *networkstatus_get_detached_signatures(smartlist_t *consensuses);
void ns_detached_signatures_free(ns_detached_signatures_t *s);

/* cert manipulation */
authority_cert_t *authority_cert_dup(authority_cert_t *cert);

/* vote scheduling */
void dirvote_get_preferred_voting_intervals(vote_timing_t *timing_out);
time_t dirvote_get_start_of_next_interval(time_t now,
                                          int interval,
                                          int offset);
void dirvote_recalculate_timing(const or_options_t *options, time_t now);
void dirvote_act(const or_options_t *options, time_t now);

/* invoked on timers and by outside triggers. */
struct pending_vote_t * dirvote_add_vote(const char *vote_body,
                                         const char **msg_out,
                                         int *status_out);
int dirvote_add_signatures(const char *detached_signatures_body,
                           const char *source,
                           const char **msg_out);

/* Item access */
const char *dirvote_get_pending_consensus(consensus_flavor_t flav);
const char *dirvote_get_pending_detached_signatures(void);
#define DGV_BY_ID 1
#define DGV_INCLUDE_PENDING 2
#define DGV_INCLUDE_PREVIOUS 4
const cached_dir_t *dirvote_get_vote(const char *fp, int flags);
void set_routerstatus_from_routerinfo(routerstatus_t *rs,
                                      node_t *node,
                                      routerinfo_t *ri, time_t now,
                                      int listbadexits,
                                      int vote_on_hsdirs);
networkstatus_t *
dirserv_generate_networkstatus_vote_obj(crypto_pk_t *private_key,
                                        authority_cert_t *cert);

microdesc_t *dirvote_create_microdescriptor(const routerinfo_t *ri,
                                            int consensus_method);
ssize_t dirvote_format_microdesc_vote_line(char *out, size_t out_len,
                                           const microdesc_t *md,
                                           int consensus_method_low,
                                           int consensus_method_high);
vote_microdesc_hash_t *dirvote_format_all_microdesc_vote_lines(
                                        const routerinfo_t *ri,
                                        time_t now,
                                        smartlist_t *microdescriptors_out);

int vote_routerstatus_find_microdesc_hash(char *digest256_out,
                                          const vote_routerstatus_t *vrs,
                                          int method,
                                          digest_algorithm_t alg);
document_signature_t *voter_get_sig_by_algorithm(
                           const networkstatus_voter_info_t *voter,
                           digest_algorithm_t alg);

#ifdef DIRVOTE_PRIVATE
STATIC char *format_networkstatus_vote(crypto_pk_t *private_key,
                                 networkstatus_t *v3_ns);
STATIC char *dirvote_compute_params(smartlist_t *votes, int method,
                             int total_authorities);
STATIC char *compute_consensus_package_lines(smartlist_t *votes);
#endif

#endif
<|MERGE_RESOLUTION|>--- conflicted
+++ resolved
@@ -55,7 +55,7 @@
 #define MIN_SUPPORTED_CONSENSUS_METHOD 13
 
 /** The highest consensus method that we currently support. */
-#define MAX_SUPPORTED_CONSENSUS_METHOD 19
+#define MAX_SUPPORTED_CONSENSUS_METHOD 20
 
 /** Lowest consensus method where microdesc consensuses omit any entry
  * with no microdesc. */
@@ -79,17 +79,16 @@
  * microdescriptors. */
 #define MIN_METHOD_FOR_ID_HASH_IN_MD 18
 
-<<<<<<< HEAD
 /** Lowest consensus method where we include "package" lines*/
 #define MIN_METHOD_FOR_PACKAGE_LINES 19
-=======
+
 /** Lowest consensus method where authorities may include
  * GuardFraction information in microdescriptors. */
-#define MIN_METHOD_FOR_GUARDFRACTION 19
->>>>>>> 5c34a530
+#define MIN_METHOD_FOR_GUARDFRACTION 20
 
 /** Default bandwidth to clip unmeasured bandwidths to using method >=
- * MIN_METHOD_TO_CLIP_UNMEASURED_BW */
+ * MIN_METHOD_TO_CLIP_UNMEASURED_BW.  (This is not a consensus method; do not
+ * get confused with the above macros.) */
 #define DEFAULT_MAX_UNMEASURED_BW_KB 20
 
 void dirvote_free_all(void);
