--- conflicted
+++ resolved
@@ -105,13 +105,8 @@
 int get_pf_socket(void);
 #endif
 
-<<<<<<< HEAD
-int connection_edge_compatible_with_circuit(const edge_connection_t *conn,
-=======
-int connection_edge_streams_are_compatible(const entry_connection_t *a,
-                                           const entry_connection_t *b);
+
 int connection_edge_compatible_with_circuit(const entry_connection_t *conn,
->>>>>>> 569fe936
                                             const origin_circuit_t *circ);
 int connection_edge_update_circuit_isolation(const entry_connection_t *conn,
                                              origin_circuit_t *circ,
