--- conflicted
+++ resolved
@@ -4433,448 +4433,6 @@
   });
 }
 
-<<<<<<< HEAD
-=======
-/*
- * Low-level tokenizer for router descriptors and directories.
- */
-
-/** Free all resources allocated for <b>tok</b> */
-static void
-token_clear(directory_token_t *tok)
-{
-  if (tok->key)
-    crypto_pk_free(tok->key);
-}
-
-#define ALLOC_ZERO(sz) memarea_alloc_zero(area,sz)
-#define ALLOC(sz) memarea_alloc(area,sz)
-#define STRDUP(str) memarea_strdup(area,str)
-#define STRNDUP(str,n) memarea_strndup(area,(str),(n))
-
-#define RET_ERR(msg)                                               \
-  STMT_BEGIN                                                       \
-    if (tok) token_clear(tok);                                      \
-    tok = ALLOC_ZERO(sizeof(directory_token_t));                   \
-    tok->tp = ERR_;                                                \
-    tok->error = STRDUP(msg);                                      \
-    goto done_tokenizing;                                          \
-  STMT_END
-
-/** Helper: make sure that the token <b>tok</b> with keyword <b>kwd</b> obeys
- * the object syntax of <b>o_syn</b>.  Allocate all storage in <b>area</b>.
- * Return <b>tok</b> on success, or a new ERR_ token if the token didn't
- * conform to the syntax we wanted.
- **/
-static inline directory_token_t *
-token_check_object(memarea_t *area, const char *kwd,
-                   directory_token_t *tok, obj_syntax o_syn)
-{
-  char ebuf[128];
-  switch (o_syn) {
-    case NO_OBJ:
-      /* No object is allowed for this token. */
-      if (tok->object_body) {
-        tor_snprintf(ebuf, sizeof(ebuf), "Unexpected object for %s", kwd);
-        RET_ERR(ebuf);
-      }
-      if (tok->key) {
-        tor_snprintf(ebuf, sizeof(ebuf), "Unexpected public key for %s", kwd);
-        RET_ERR(ebuf);
-      }
-      break;
-    case NEED_OBJ:
-      /* There must be a (non-key) object. */
-      if (!tok->object_body) {
-        tor_snprintf(ebuf, sizeof(ebuf), "Missing object for %s", kwd);
-        RET_ERR(ebuf);
-      }
-      break;
-    case NEED_KEY_1024: /* There must be a 1024-bit public key. */
-    case NEED_SKEY_1024: /* There must be a 1024-bit private key. */
-      if (tok->key && crypto_pk_num_bits(tok->key) != PK_BYTES*8) {
-        tor_snprintf(ebuf, sizeof(ebuf), "Wrong size on key for %s: %d bits",
-                     kwd, crypto_pk_num_bits(tok->key));
-        RET_ERR(ebuf);
-      }
-      /* fall through */
-    case NEED_KEY: /* There must be some kind of key. */
-      if (!tok->key) {
-        tor_snprintf(ebuf, sizeof(ebuf), "Missing public key for %s", kwd);
-        RET_ERR(ebuf);
-      }
-      if (o_syn != NEED_SKEY_1024) {
-        if (crypto_pk_key_is_private(tok->key)) {
-          tor_snprintf(ebuf, sizeof(ebuf),
-               "Private key given for %s, which wants a public key", kwd);
-          RET_ERR(ebuf);
-        }
-      } else { /* o_syn == NEED_SKEY_1024 */
-        if (!crypto_pk_key_is_private(tok->key)) {
-          tor_snprintf(ebuf, sizeof(ebuf),
-               "Public key given for %s, which wants a private key", kwd);
-          RET_ERR(ebuf);
-        }
-      }
-      break;
-    case OBJ_OK:
-      /* Anything goes with this token. */
-      break;
-  }
-
- done_tokenizing:
-  return tok;
-}
-
-/** Helper: parse space-separated arguments from the string <b>s</b> ending at
- * <b>eol</b>, and store them in the args field of <b>tok</b>.  Store the
- * number of parsed elements into the n_args field of <b>tok</b>.  Allocate
- * all storage in <b>area</b>.  Return the number of arguments parsed, or
- * return -1 if there was an insanely high number of arguments. */
-static inline int
-get_token_arguments(memarea_t *area, directory_token_t *tok,
-                    const char *s, const char *eol)
-{
-/** Largest number of arguments we'll accept to any token, ever. */
-#define MAX_ARGS 512
-  char *mem = memarea_strndup(area, s, eol-s);
-  char *cp = mem;
-  int j = 0;
-  char *args[MAX_ARGS];
-  while (*cp) {
-    if (j == MAX_ARGS)
-      return -1;
-    args[j++] = cp;
-    cp = (char*)find_whitespace(cp);
-    if (!cp || !*cp)
-      break; /* End of the line. */
-    *cp++ = '\0';
-    cp = (char*)eat_whitespace(cp);
-  }
-  tok->n_args = j;
-  tok->args = memarea_memdup(area, args, j*sizeof(char*));
-  return j;
-#undef MAX_ARGS
-}
-
-/** Helper function: read the next token from *s, advance *s to the end of the
- * token, and return the parsed token.  Parse *<b>s</b> according to the list
- * of tokens in <b>table</b>.
- */
-static directory_token_t *
-get_next_token(memarea_t *area,
-               const char **s, const char *eos, token_rule_t *table)
-{
-  /** Reject any object at least this big; it is probably an overflow, an
-   * attack, a bug, or some other nonsense. */
-#define MAX_UNPARSED_OBJECT_SIZE (128*1024)
-  /** Reject any line at least this big; it is probably an overflow, an
-   * attack, a bug, or some other nonsense. */
-#define MAX_LINE_LENGTH (128*1024)
-
-  const char *next, *eol, *obstart;
-  size_t obname_len;
-  int i;
-  directory_token_t *tok;
-  obj_syntax o_syn = NO_OBJ;
-  char ebuf[128];
-  const char *kwd = "";
-
-  tor_assert(area);
-  tok = ALLOC_ZERO(sizeof(directory_token_t));
-  tok->tp = ERR_;
-
-  /* Set *s to first token, eol to end-of-line, next to after first token */
-  *s = eat_whitespace_eos(*s, eos); /* eat multi-line whitespace */
-  tor_assert(eos >= *s);
-  eol = memchr(*s, '\n', eos-*s);
-  if (!eol)
-    eol = eos;
-  if (eol - *s > MAX_LINE_LENGTH) {
-    RET_ERR("Line far too long");
-  }
-
-  next = find_whitespace_eos(*s, eol);
-
-  if (!strcmp_len(*s, "opt", next-*s)) {
-    /* Skip past an "opt" at the start of the line. */
-    *s = eat_whitespace_eos_no_nl(next, eol);
-    next = find_whitespace_eos(*s, eol);
-  } else if (*s == eos) {  /* If no "opt", and end-of-line, line is invalid */
-    RET_ERR("Unexpected EOF");
-  }
-
-  /* Search the table for the appropriate entry.  (I tried a binary search
-   * instead, but it wasn't any faster.) */
-  for (i = 0; table[i].t ; ++i) {
-    if (!strcmp_len(*s, table[i].t, next-*s)) {
-      /* We've found the keyword. */
-      kwd = table[i].t;
-      tok->tp = table[i].v;
-      o_syn = table[i].os;
-      *s = eat_whitespace_eos_no_nl(next, eol);
-      /* We go ahead whether there are arguments or not, so that tok->args is
-       * always set if we want arguments. */
-      if (table[i].concat_args) {
-        /* The keyword takes the line as a single argument */
-        tok->args = ALLOC(sizeof(char*));
-        tok->args[0] = STRNDUP(*s,eol-*s); /* Grab everything on line */
-        tok->n_args = 1;
-      } else {
-        /* This keyword takes multiple arguments. */
-        if (get_token_arguments(area, tok, *s, eol)<0) {
-          tor_snprintf(ebuf, sizeof(ebuf),"Far too many arguments to %s", kwd);
-          RET_ERR(ebuf);
-        }
-        *s = eol;
-      }
-      if (tok->n_args < table[i].min_args) {
-        tor_snprintf(ebuf, sizeof(ebuf), "Too few arguments to %s", kwd);
-        RET_ERR(ebuf);
-      } else if (tok->n_args > table[i].max_args) {
-        tor_snprintf(ebuf, sizeof(ebuf), "Too many arguments to %s", kwd);
-        RET_ERR(ebuf);
-      }
-      break;
-    }
-  }
-
-  if (tok->tp == ERR_) {
-    /* No keyword matched; call it an "K_opt" or "A_unrecognized" */
-    if (*s < eol && **s == '@')
-      tok->tp = A_UNKNOWN_;
-    else
-      tok->tp = K_OPT;
-    tok->args = ALLOC(sizeof(char*));
-    tok->args[0] = STRNDUP(*s, eol-*s);
-    tok->n_args = 1;
-    o_syn = OBJ_OK;
-  }
-
-  /* Check whether there's an object present */
-  *s = eat_whitespace_eos(eol, eos);  /* Scan from end of first line */
-  tor_assert(eos >= *s);
-  eol = memchr(*s, '\n', eos-*s);
-  if (!eol || eol-*s<11 || strcmpstart(*s, "-----BEGIN ")) /* No object. */
-    goto check_object;
-
-  obstart = *s; /* Set obstart to start of object spec */
-  if (*s+16 >= eol || memchr(*s+11,'\0',eol-*s-16) || /* no short lines, */
-      strcmp_len(eol-5, "-----", 5) ||           /* nuls or invalid endings */
-      (eol-*s) > MAX_UNPARSED_OBJECT_SIZE) {     /* name too long */
-    RET_ERR("Malformed object: bad begin line");
-  }
-  tok->object_type = STRNDUP(*s+11, eol-*s-16);
-  obname_len = eol-*s-16; /* store objname length here to avoid a strlen() */
-  *s = eol+1;    /* Set *s to possible start of object data (could be eos) */
-
-  /* Go to the end of the object */
-  next = tor_memstr(*s, eos-*s, "-----END ");
-  if (!next) {
-    RET_ERR("Malformed object: missing object end line");
-  }
-  tor_assert(eos >= next);
-  eol = memchr(next, '\n', eos-next);
-  if (!eol)  /* end-of-line marker, or eos if there's no '\n' */
-    eol = eos;
-  /* Validate the ending tag, which should be 9 + NAME + 5 + eol */
-  if ((size_t)(eol-next) != 9+obname_len+5 ||
-      strcmp_len(next+9, tok->object_type, obname_len) ||
-      strcmp_len(eol-5, "-----", 5)) {
-    tor_snprintf(ebuf, sizeof(ebuf), "Malformed object: mismatched end tag %s",
-             tok->object_type);
-    ebuf[sizeof(ebuf)-1] = '\0';
-    RET_ERR(ebuf);
-  }
-  if (next - *s > MAX_UNPARSED_OBJECT_SIZE)
-    RET_ERR("Couldn't parse object: missing footer or object much too big.");
-
-  if (!strcmp(tok->object_type, "RSA PUBLIC KEY")) { /* If it's a public key */
-    tok->key = crypto_pk_new();
-    if (crypto_pk_read_public_key_from_string(tok->key, obstart, eol-obstart))
-      RET_ERR("Couldn't parse public key.");
-  } else if (!strcmp(tok->object_type, "RSA PRIVATE KEY")) { /* private key */
-    tok->key = crypto_pk_new();
-    if (crypto_pk_read_private_key_from_string(tok->key, obstart, eol-obstart))
-      RET_ERR("Couldn't parse private key.");
-  } else { /* If it's something else, try to base64-decode it */
-    int r;
-    tok->object_body = ALLOC(next-*s); /* really, this is too much RAM. */
-    r = base64_decode(tok->object_body, next-*s, *s, next-*s);
-    if (r<0)
-      RET_ERR("Malformed object: bad base64-encoded data");
-    tok->object_size = r;
-  }
-  *s = eol;
-
- check_object:
-  tok = token_check_object(area, kwd, tok, o_syn);
-
- done_tokenizing:
-  return tok;
-
-#undef RET_ERR
-#undef ALLOC
-#undef ALLOC_ZERO
-#undef STRDUP
-#undef STRNDUP
-}
-
-/** Read all tokens from a string between <b>start</b> and <b>end</b>, and add
- * them to <b>out</b>.  Parse according to the token rules in <b>table</b>.
- * Caller must free tokens in <b>out</b>.  If <b>end</b> is NULL, use the
- * entire string.
- */
-static int
-tokenize_string(memarea_t *area,
-                const char *start, const char *end, smartlist_t *out,
-                token_rule_t *table, int flags)
-{
-  const char **s;
-  directory_token_t *tok = NULL;
-  int counts[NIL_];
-  int i;
-  int first_nonannotation;
-  int prev_len = smartlist_len(out);
-  tor_assert(area);
-
-  s = &start;
-  if (!end) {
-    end = start+strlen(start);
-  } else {
-    /* it's only meaningful to check for nuls if we got an end-of-string ptr */
-    if (memchr(start, '\0', end-start)) {
-      log_warn(LD_DIR, "parse error: internal NUL character.");
-      return -1;
-    }
-  }
-  for (i = 0; i < NIL_; ++i)
-    counts[i] = 0;
-
-  SMARTLIST_FOREACH(out, const directory_token_t *, t, ++counts[t->tp]);
-
-  while (*s < end && (!tok || tok->tp != EOF_)) {
-    tok = get_next_token(area, s, end, table);
-    if (tok->tp == ERR_) {
-      log_warn(LD_DIR, "parse error: %s", tok->error);
-      token_clear(tok);
-      return -1;
-    }
-    ++counts[tok->tp];
-    smartlist_add(out, tok);
-    *s = eat_whitespace_eos(*s, end);
-  }
-
-  if (flags & TS_NOCHECK)
-    return 0;
-
-  if ((flags & TS_ANNOTATIONS_OK)) {
-    first_nonannotation = -1;
-    for (i = 0; i < smartlist_len(out); ++i) {
-      tok = smartlist_get(out, i);
-      if (tok->tp < MIN_ANNOTATION || tok->tp > MAX_ANNOTATION) {
-        first_nonannotation = i;
-        break;
-      }
-    }
-    if (first_nonannotation < 0) {
-      log_warn(LD_DIR, "parse error: item contains only annotations");
-      return -1;
-    }
-    for (i=first_nonannotation;  i < smartlist_len(out); ++i) {
-      tok = smartlist_get(out, i);
-      if (tok->tp >= MIN_ANNOTATION && tok->tp <= MAX_ANNOTATION) {
-        log_warn(LD_DIR, "parse error: Annotations mixed with keywords");
-        return -1;
-      }
-    }
-    if ((flags & TS_NO_NEW_ANNOTATIONS)) {
-      if (first_nonannotation != prev_len) {
-        log_warn(LD_DIR, "parse error: Unexpected annotations.");
-        return -1;
-      }
-    }
-  } else {
-    for (i=0;  i < smartlist_len(out); ++i) {
-      tok = smartlist_get(out, i);
-      if (tok->tp >= MIN_ANNOTATION && tok->tp <= MAX_ANNOTATION) {
-        log_warn(LD_DIR, "parse error: no annotations allowed.");
-        return -1;
-      }
-    }
-    first_nonannotation = 0;
-  }
-  for (i = 0; table[i].t; ++i) {
-    if (counts[table[i].v] < table[i].min_cnt) {
-      log_warn(LD_DIR, "Parse error: missing %s element.", table[i].t);
-      return -1;
-    }
-    if (counts[table[i].v] > table[i].max_cnt) {
-      log_warn(LD_DIR, "Parse error: too many %s elements.", table[i].t);
-      return -1;
-    }
-    if (table[i].pos & AT_START) {
-      if (smartlist_len(out) < 1 ||
-          (tok = smartlist_get(out, first_nonannotation))->tp != table[i].v) {
-        log_warn(LD_DIR, "Parse error: first item is not %s.", table[i].t);
-        return -1;
-      }
-    }
-    if (table[i].pos & AT_END) {
-      if (smartlist_len(out) < 1 ||
-          (tok = smartlist_get(out, smartlist_len(out)-1))->tp != table[i].v) {
-        log_warn(LD_DIR, "Parse error: last item is not %s.", table[i].t);
-        return -1;
-      }
-    }
-  }
-  return 0;
-}
-
-/** Find the first token in <b>s</b> whose keyword is <b>keyword</b>; return
- * NULL if no such keyword is found.
- */
-static directory_token_t *
-find_opt_by_keyword(smartlist_t *s, directory_keyword keyword)
-{
-  SMARTLIST_FOREACH(s, directory_token_t *, t, if (t->tp == keyword) return t);
-  return NULL;
-}
-
-/** Find the first token in <b>s</b> whose keyword is <b>keyword</b>; fail
- * with an assert if no such keyword is found.
- */
-static directory_token_t *
-find_by_keyword_(smartlist_t *s, directory_keyword keyword,
-                 const char *keyword_as_string)
-{
-  directory_token_t *tok = find_opt_by_keyword(s, keyword);
-  if (PREDICT_UNLIKELY(!tok)) {
-    log_err(LD_BUG, "Missing %s [%d] in directory object that should have "
-         "been validated. Internal error.", keyword_as_string, (int)keyword);
-    tor_assert(tok);
-  }
-  return tok;
-}
-
-/** If there are any directory_token_t entries in <b>s</b> whose keyword is
- * <b>k</b>, return a newly allocated smartlist_t containing all such entries,
- * in the same order in which they occur in <b>s</b>.  Otherwise return
- * NULL. */
-static smartlist_t *
-find_all_by_keyword(smartlist_t *s, directory_keyword k)
-{
-  smartlist_t *out = NULL;
-  SMARTLIST_FOREACH(s, directory_token_t *, t,
-                    if (t->tp == k) {
-                      if (!out)
-                        out = smartlist_new();
-                      smartlist_add(out, t);
-                    });
-  return out;
-}
-
->>>>>>> de656474
 /** Return a newly allocated smartlist of all accept or reject tokens in
  * <b>s</b>.
  */
