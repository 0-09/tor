/* Copyright (c) 2001 Matej Pfajfar.
 * Copyright (c) 2001-2004, Roger Dingledine.
 * Copyright (c) 2004-2006, Roger Dingledine, Nick Mathewson.
 * Copyright (c) 2007-2015, The Tor Project, Inc. */
/* See LICENSE for licensing information */

/**
 * \file main.c
 * \brief Toplevel module. Handles signals, multiplexes between
 * connections, implements main loop, and drives scheduled events.
 **/

#define MAIN_PRIVATE
#include "or.h"
#include "addressmap.h"
#include "backtrace.h"
#include "buffers.h"
#include "channel.h"
#include "channeltls.h"
#include "circuitbuild.h"
#include "circuitlist.h"
#include "circuituse.h"
#include "command.h"
#include "config.h"
#include "confparse.h"
#include "connection.h"
#include "connection_edge.h"
#include "connection_or.h"
#include "control.h"
#include "cpuworker.h"
#include "crypto_s2k.h"
#include "directory.h"
#include "dirserv.h"
#include "dirvote.h"
#include "dns.h"
#include "dnsserv.h"
#include "entrynodes.h"
#include "geoip.h"
#include "hibernate.h"
#include "main.h"
#include "microdesc.h"
#include "networkstatus.h"
#include "nodelist.h"
#include "ntmain.h"
#include "onion.h"
#include "policies.h"
#include "transports.h"
#include "relay.h"
#include "rendclient.h"
#include "rendcommon.h"
#include "rendservice.h"
#include "rephist.h"
#include "router.h"
#include "routerlist.h"
#include "routerparse.h"
#include "scheduler.h"
#include "statefile.h"
#include "status.h"
#include "util_process.h"
#include "ext_orport.h"
#ifdef USE_DMALLOC
#include <dmalloc.h>
#include <openssl/crypto.h>
#endif
#include "memarea.h"
#include "sandbox.h"

#ifdef HAVE_EVENT2_EVENT_H
#include <event2/event.h>
#else
#include <event.h>
#endif

#ifdef USE_BUFFEREVENTS
#include <event2/bufferevent.h>
#endif

#ifdef HAVE_SYSTEMD
#   if defined(__COVERITY__) && !defined(__INCLUDE_LEVEL__)
/* Systemd's use of gcc's __INCLUDE_LEVEL__ extension macro appears to confuse
 * Coverity. Here's a kludge to unconfuse it.
 */
#   define __INCLUDE_LEVEL__ 2
#   endif
#include <systemd/sd-daemon.h>
#endif

void evdns_shutdown(int);

/********* PROTOTYPES **********/

static void dumpmemusage(int severity);
static void dumpstats(int severity); /* log stats */
static void conn_read_callback(evutil_socket_t fd, short event, void *_conn);
static void conn_write_callback(evutil_socket_t fd, short event, void *_conn);
static void second_elapsed_callback(periodic_timer_t *timer, void *args);
static int conn_close_if_marked(int i);
static void connection_start_reading_from_linked_conn(connection_t *conn);
static int connection_should_read_from_linked_conn(connection_t *conn);
static int run_main_loop_until_done(void);

/********* START VARIABLES **********/

#ifndef USE_BUFFEREVENTS
int global_read_bucket; /**< Max number of bytes I can read this second. */
int global_write_bucket; /**< Max number of bytes I can write this second. */

/** Max number of relayed (bandwidth class 1) bytes I can read this second. */
int global_relayed_read_bucket;
/** Max number of relayed (bandwidth class 1) bytes I can write this second. */
int global_relayed_write_bucket;
/** What was the read bucket before the last second_elapsed_callback() call?
 * (used to determine how many bytes we've read). */
static int stats_prev_global_read_bucket;
/** What was the write bucket before the last second_elapsed_callback() call?
 * (used to determine how many bytes we've written). */
static int stats_prev_global_write_bucket;
#endif

/* DOCDOC stats_prev_n_read */
static uint64_t stats_prev_n_read = 0;
/* DOCDOC stats_prev_n_written */
static uint64_t stats_prev_n_written = 0;

/* XXX we might want to keep stats about global_relayed_*_bucket too. Or not.*/
/** How many bytes have we read since we started the process? */
static uint64_t stats_n_bytes_read = 0;
/** How many bytes have we written since we started the process? */
static uint64_t stats_n_bytes_written = 0;
/** What time did this process start up? */
time_t time_of_process_start = 0;
/** How many seconds have we been running? */
long stats_n_seconds_working = 0;

/** How often will we honor SIGNEWNYM requests? */
#define MAX_SIGNEWNYM_RATE 10
/** When did we last process a SIGNEWNYM request? */
static time_t time_of_last_signewnym = 0;
/** Is there a signewnym request we're currently waiting to handle? */
static int signewnym_is_pending = 0;
/** How many times have we called newnym? */
static unsigned newnym_epoch = 0;

/** Smartlist of all open connections. */
static smartlist_t *connection_array = NULL;
/** List of connections that have been marked for close and need to be freed
 * and removed from connection_array. */
static smartlist_t *closeable_connection_lst = NULL;
/** List of linked connections that are currently reading data into their
 * inbuf from their partner's outbuf. */
static smartlist_t *active_linked_connection_lst = NULL;
/** Flag: Set to true iff we entered the current libevent main loop via
 * <b>loop_once</b>. If so, there's no need to trigger a loopexit in order
 * to handle linked connections. */
static int called_loop_once = 0;

/** We set this to 1 when we've opened a circuit, so we can print a log
 * entry to inform the user that Tor is working.  We set it to 0 when
 * we think the fact that we once opened a circuit doesn't mean we can do so
 * any longer (a big time jump happened, when we notice our directory is
 * heinously out-of-date, etc.
 */
static int can_complete_circuits = 0;

/** How often do we check for router descriptors that we should download
 * when we have too little directory info? */
#define GREEDY_DESCRIPTOR_RETRY_INTERVAL (10)
/** How often do we check for router descriptors that we should download
 * when we have enough directory info? */
#define LAZY_DESCRIPTOR_RETRY_INTERVAL (60)
/** How often do we 'forgive' undownloadable router descriptors and attempt
 * to download them again? */
#define DESCRIPTOR_FAILURE_RESET_INTERVAL (60*60)

/** Decides our behavior when no logs are configured/before any
 * logs have been configured.  For 0, we log notice to stdout as normal.
 * For 1, we log warnings only.  For 2, we log nothing.
 */
int quiet_level = 0;

/********* END VARIABLES ************/

/****************************************************************************
 *
 * This section contains accessors and other methods on the connection_array
 * variables (which are global within this file and unavailable outside it).
 *
 ****************************************************************************/

#if 0 && defined(USE_BUFFEREVENTS)
static void
free_old_inbuf(connection_t *conn)
{
  if (! conn->inbuf)
    return;

  tor_assert(conn->outbuf);
  tor_assert(buf_datalen(conn->inbuf) == 0);
  tor_assert(buf_datalen(conn->outbuf) == 0);
  buf_free(conn->inbuf);
  buf_free(conn->outbuf);
  conn->inbuf = conn->outbuf = NULL;

  if (conn->read_event) {
    event_del(conn->read_event);
    tor_event_free(conn->read_event);
  }
  if (conn->write_event) {
    event_del(conn->read_event);
    tor_event_free(conn->write_event);
  }
  conn->read_event = conn->write_event = NULL;
}
#endif

#if defined(_WIN32) && defined(USE_BUFFEREVENTS)
/** Remove the kernel-space send and receive buffers for <b>s</b>. For use
 * with IOCP only. */
static int
set_buffer_lengths_to_zero(tor_socket_t s)
{
  int zero = 0;
  int r = 0;
  if (setsockopt(s, SOL_SOCKET, SO_SNDBUF, (void*)&zero, sizeof(zero))) {
    log_warn(LD_NET, "Unable to clear SO_SNDBUF");
    r = -1;
  }
  if (setsockopt(s, SOL_SOCKET, SO_RCVBUF, (void*)&zero, sizeof(zero))) {
    log_warn(LD_NET, "Unable to clear SO_RCVBUF");
    r = -1;
  }
  return r;
}
#endif

/** Return 1 if we have successfully built a circuit, and nothing has changed
 * to make us think that maybe we can't.
 */
int
have_completed_a_circuit(void)
{
  return can_complete_circuits;
}

/** Note that we have successfully built a circuit, so that reachability
 * testing and introduction points and so on may be attempted. */
void
note_that_we_completed_a_circuit(void)
{
  can_complete_circuits = 1;
}

/** Note that something has happened (like a clock jump, or DisableNetwork) to
 * make us think that maybe we can't complete circuits. */
void
note_that_we_maybe_cant_complete_circuits(void)
{
  can_complete_circuits = 0;
}

/** Add <b>conn</b> to the array of connections that we can poll on.  The
 * connection's socket must be set; the connection starts out
 * non-reading and non-writing.
 */
int
connection_add_impl(connection_t *conn, int is_connecting)
{
  tor_assert(conn);
  tor_assert(SOCKET_OK(conn->s) ||
             conn->linked ||
             (conn->type == CONN_TYPE_AP &&
              TO_EDGE_CONN(conn)->is_dns_request));

  tor_assert(conn->conn_array_index == -1); /* can only connection_add once */
  conn->conn_array_index = smartlist_len(connection_array);
  smartlist_add(connection_array, conn);

#ifdef USE_BUFFEREVENTS
  if (connection_type_uses_bufferevent(conn)) {
    if (SOCKET_OK(conn->s) && !conn->linked) {

#ifdef _WIN32
      if (tor_libevent_using_iocp_bufferevents() &&
          get_options()->UserspaceIOCPBuffers) {
        set_buffer_lengths_to_zero(conn->s);
      }
#endif

      conn->bufev = bufferevent_socket_new(
                         tor_libevent_get_base(),
                         conn->s,
                         BEV_OPT_DEFER_CALLBACKS);
      if (!conn->bufev) {
        log_warn(LD_BUG, "Unable to create socket bufferevent");
        smartlist_del(connection_array, conn->conn_array_index);
        conn->conn_array_index = -1;
        return -1;
      }
      if (is_connecting) {
        /* Put the bufferevent into a "connecting" state so that we'll get
         * a "connected" event callback on successful write. */
        bufferevent_socket_connect(conn->bufev, NULL, 0);
      }
      connection_configure_bufferevent_callbacks(conn);
    } else if (conn->linked && conn->linked_conn &&
               connection_type_uses_bufferevent(conn->linked_conn)) {
      tor_assert(!(SOCKET_OK(conn->s)));
      if (!conn->bufev) {
        struct bufferevent *pair[2] = { NULL, NULL };
        if (bufferevent_pair_new(tor_libevent_get_base(),
                                 BEV_OPT_DEFER_CALLBACKS,
                                 pair) < 0) {
          log_warn(LD_BUG, "Unable to create bufferevent pair");
          smartlist_del(connection_array, conn->conn_array_index);
          conn->conn_array_index = -1;
          return -1;
        }
        tor_assert(pair[0]);
        conn->bufev = pair[0];
        conn->linked_conn->bufev = pair[1];
      } /* else the other side already was added, and got a bufferevent_pair */
      connection_configure_bufferevent_callbacks(conn);
    } else {
      tor_assert(!conn->linked);
    }

    if (conn->bufev)
      tor_assert(conn->inbuf == NULL);

    if (conn->linked_conn && conn->linked_conn->bufev)
      tor_assert(conn->linked_conn->inbuf == NULL);
  }
#else
  (void) is_connecting;
#endif

  if (!HAS_BUFFEREVENT(conn) && (SOCKET_OK(conn->s) || conn->linked)) {
    conn->read_event = tor_event_new(tor_libevent_get_base(),
         conn->s, EV_READ|EV_PERSIST, conn_read_callback, conn);
    conn->write_event = tor_event_new(tor_libevent_get_base(),
         conn->s, EV_WRITE|EV_PERSIST, conn_write_callback, conn);
    /* XXXX CHECK FOR NULL RETURN! */
  }

  log_debug(LD_NET,"new conn type %s, socket %d, address %s, n_conns %d.",
            conn_type_to_string(conn->type), (int)conn->s, conn->address,
            smartlist_len(connection_array));

  return 0;
}

/** Tell libevent that we don't care about <b>conn</b> any more. */
void
connection_unregister_events(connection_t *conn)
{
  if (conn->read_event) {
    if (event_del(conn->read_event))
      log_warn(LD_BUG, "Error removing read event for %d", (int)conn->s);
    tor_free(conn->read_event);
  }
  if (conn->write_event) {
    if (event_del(conn->write_event))
      log_warn(LD_BUG, "Error removing write event for %d", (int)conn->s);
    tor_free(conn->write_event);
  }
#ifdef USE_BUFFEREVENTS
  if (conn->bufev) {
    bufferevent_free(conn->bufev);
    conn->bufev = NULL;
  }
#endif
  if (conn->type == CONN_TYPE_AP_DNS_LISTENER) {
    dnsserv_close_listener(conn);
  }
}

/** Remove the connection from the global list, and remove the
 * corresponding poll entry.  Calling this function will shift the last
 * connection (if any) into the position occupied by conn.
 */
int
connection_remove(connection_t *conn)
{
  int current_index;
  connection_t *tmp;

  tor_assert(conn);

  log_debug(LD_NET,"removing socket %d (type %s), n_conns now %d",
            (int)conn->s, conn_type_to_string(conn->type),
            smartlist_len(connection_array));

  if (conn->type == CONN_TYPE_AP && conn->socket_family == AF_UNIX) {
    log_info(LD_NET, "Closing SOCKS SocksSocket connection");
  }

  control_event_conn_bandwidth(conn);

  tor_assert(conn->conn_array_index >= 0);
  current_index = conn->conn_array_index;
  connection_unregister_events(conn); /* This is redundant, but cheap. */
  if (current_index == smartlist_len(connection_array)-1) { /* at the end */
    smartlist_del(connection_array, current_index);
    return 0;
  }

  /* replace this one with the one at the end */
  smartlist_del(connection_array, current_index);
  tmp = smartlist_get(connection_array, current_index);
  tmp->conn_array_index = current_index;

  return 0;
}

/** If <b>conn</b> is an edge conn, remove it from the list
 * of conn's on this circuit. If it's not on an edge,
 * flush and send destroys for all circuits on this conn.
 *
 * Remove it from connection_array (if applicable) and
 * from closeable_connection_list.
 *
 * Then free it.
 */
static void
connection_unlink(connection_t *conn)
{
  connection_about_to_close_connection(conn);
  if (conn->conn_array_index >= 0) {
    connection_remove(conn);
  }
  if (conn->linked_conn) {
    conn->linked_conn->linked_conn = NULL;
    if (! conn->linked_conn->marked_for_close &&
        conn->linked_conn->reading_from_linked_conn)
      connection_start_reading(conn->linked_conn);
    conn->linked_conn = NULL;
  }
  smartlist_remove(closeable_connection_lst, conn);
  smartlist_remove(active_linked_connection_lst, conn);
  if (conn->type == CONN_TYPE_EXIT) {
    assert_connection_edge_not_dns_pending(TO_EDGE_CONN(conn));
  }
  if (conn->type == CONN_TYPE_OR) {
    if (!tor_digest_is_zero(TO_OR_CONN(conn)->identity_digest))
      connection_or_remove_from_identity_map(TO_OR_CONN(conn));
    /* connection_unlink() can only get called if the connection
     * was already on the closeable list, and it got there by
     * connection_mark_for_close(), which was called from
     * connection_or_close_normally() or
     * connection_or_close_for_error(), so the channel should
     * already be in CHANNEL_STATE_CLOSING, and then the
     * connection_about_to_close_connection() goes to
     * connection_or_about_to_close(), which calls channel_closed()
     * to notify the channel_t layer, and closed the channel, so
     * nothing more to do here to deal with the channel associated
     * with an orconn.
     */
  }
  connection_free(conn);
}

/** Initialize the global connection list, closeable connection list,
 * and active connection list. */
STATIC void
init_connection_lists(void)
{
  if (!connection_array)
    connection_array = smartlist_new();
  if (!closeable_connection_lst)
    closeable_connection_lst = smartlist_new();
  if (!active_linked_connection_lst)
    active_linked_connection_lst = smartlist_new();
}

/** Schedule <b>conn</b> to be closed. **/
void
add_connection_to_closeable_list(connection_t *conn)
{
  tor_assert(!smartlist_contains(closeable_connection_lst, conn));
  tor_assert(conn->marked_for_close);
  assert_connection_ok(conn, time(NULL));
  smartlist_add(closeable_connection_lst, conn);
}

/** Return 1 if conn is on the closeable list, else return 0. */
int
connection_is_on_closeable_list(connection_t *conn)
{
  return smartlist_contains(closeable_connection_lst, conn);
}

/** Return true iff conn is in the current poll array. */
int
connection_in_array(connection_t *conn)
{
  return smartlist_contains(connection_array, conn);
}

/** Set <b>*array</b> to an array of all connections, and <b>*n</b>
 * to the length of the array. <b>*array</b> and <b>*n</b> must not
 * be modified.
 */
smartlist_t *
get_connection_array(void)
{
  if (!connection_array)
    connection_array = smartlist_new();
  return connection_array;
}

/** Provides the traffic read and written over the life of the process. */

MOCK_IMPL(uint64_t,
get_bytes_read,(void))
{
  return stats_n_bytes_read;
}

/* DOCDOC get_bytes_written */
MOCK_IMPL(uint64_t,
get_bytes_written,(void))
{
  return stats_n_bytes_written;
}

/** Set the event mask on <b>conn</b> to <b>events</b>.  (The event
 * mask is a bitmask whose bits are READ_EVENT and WRITE_EVENT)
 */
void
connection_watch_events(connection_t *conn, watchable_events_t events)
{
  IF_HAS_BUFFEREVENT(conn, {
      short ev = ((short)events) & (EV_READ|EV_WRITE);
      short old_ev = bufferevent_get_enabled(conn->bufev);
      if ((ev & ~old_ev) != 0) {
        bufferevent_enable(conn->bufev, ev);
      }
      if ((old_ev & ~ev) != 0) {
        bufferevent_disable(conn->bufev, old_ev & ~ev);
      }
      return;
  });
  if (events & READ_EVENT)
    connection_start_reading(conn);
  else
    connection_stop_reading(conn);

  if (events & WRITE_EVENT)
    connection_start_writing(conn);
  else
    connection_stop_writing(conn);
}

/** Return true iff <b>conn</b> is listening for read events. */
int
connection_is_reading(connection_t *conn)
{
  tor_assert(conn);

  IF_HAS_BUFFEREVENT(conn,
    return (bufferevent_get_enabled(conn->bufev) & EV_READ) != 0;
  );
  return conn->reading_from_linked_conn ||
    (conn->read_event && event_pending(conn->read_event, EV_READ, NULL));
}

/** Tell the main loop to stop notifying <b>conn</b> of any read events. */
MOCK_IMPL(void,
connection_stop_reading,(connection_t *conn))
{
  tor_assert(conn);

  IF_HAS_BUFFEREVENT(conn, {
      bufferevent_disable(conn->bufev, EV_READ);
      return;
  });

  tor_assert(conn->read_event);

  if (conn->linked) {
    conn->reading_from_linked_conn = 0;
    connection_stop_reading_from_linked_conn(conn);
  } else {
    if (event_del(conn->read_event))
      log_warn(LD_NET, "Error from libevent setting read event state for %d "
               "to unwatched: %s",
               (int)conn->s,
               tor_socket_strerror(tor_socket_errno(conn->s)));
  }
}

/** Tell the main loop to start notifying <b>conn</b> of any read events. */
MOCK_IMPL(void,
connection_start_reading,(connection_t *conn))
{
  tor_assert(conn);

  IF_HAS_BUFFEREVENT(conn, {
      bufferevent_enable(conn->bufev, EV_READ);
      return;
  });

  tor_assert(conn->read_event);

  if (conn->linked) {
    conn->reading_from_linked_conn = 1;
    if (connection_should_read_from_linked_conn(conn))
      connection_start_reading_from_linked_conn(conn);
  } else {
    if (event_add(conn->read_event, NULL))
      log_warn(LD_NET, "Error from libevent setting read event state for %d "
               "to watched: %s",
               (int)conn->s,
               tor_socket_strerror(tor_socket_errno(conn->s)));
  }
}

/** Return true iff <b>conn</b> is listening for write events. */
int
connection_is_writing(connection_t *conn)
{
  tor_assert(conn);

  IF_HAS_BUFFEREVENT(conn,
    return (bufferevent_get_enabled(conn->bufev) & EV_WRITE) != 0;
  );

  return conn->writing_to_linked_conn ||
    (conn->write_event && event_pending(conn->write_event, EV_WRITE, NULL));
}

/** Tell the main loop to stop notifying <b>conn</b> of any write events. */
MOCK_IMPL(void,
connection_stop_writing,(connection_t *conn))
{
  tor_assert(conn);

  IF_HAS_BUFFEREVENT(conn, {
      bufferevent_disable(conn->bufev, EV_WRITE);
      return;
  });

  tor_assert(conn->write_event);

  if (conn->linked) {
    conn->writing_to_linked_conn = 0;
    if (conn->linked_conn)
      connection_stop_reading_from_linked_conn(conn->linked_conn);
  } else {
    if (event_del(conn->write_event))
      log_warn(LD_NET, "Error from libevent setting write event state for %d "
               "to unwatched: %s",
               (int)conn->s,
               tor_socket_strerror(tor_socket_errno(conn->s)));
  }
}

/** Tell the main loop to start notifying <b>conn</b> of any write events. */
MOCK_IMPL(void,
connection_start_writing,(connection_t *conn))
{
  tor_assert(conn);

  IF_HAS_BUFFEREVENT(conn, {
      bufferevent_enable(conn->bufev, EV_WRITE);
      return;
  });

  tor_assert(conn->write_event);

  if (conn->linked) {
    conn->writing_to_linked_conn = 1;
    if (conn->linked_conn &&
        connection_should_read_from_linked_conn(conn->linked_conn))
      connection_start_reading_from_linked_conn(conn->linked_conn);
  } else {
    if (event_add(conn->write_event, NULL))
      log_warn(LD_NET, "Error from libevent setting write event state for %d "
               "to watched: %s",
               (int)conn->s,
               tor_socket_strerror(tor_socket_errno(conn->s)));
  }
}

/** Return true iff <b>conn</b> is linked conn, and reading from the conn
 * linked to it would be good and feasible.  (Reading is "feasible" if the
 * other conn exists and has data in its outbuf, and is "good" if we have our
 * reading_from_linked_conn flag set and the other conn has its
 * writing_to_linked_conn flag set.)*/
static int
connection_should_read_from_linked_conn(connection_t *conn)
{
  if (conn->linked && conn->reading_from_linked_conn) {
    if (! conn->linked_conn ||
        (conn->linked_conn->writing_to_linked_conn &&
         buf_datalen(conn->linked_conn->outbuf)))
      return 1;
  }
  return 0;
}

/** Helper: Tell the main loop to begin reading bytes into <b>conn</b> from
 * its linked connection, if it is not doing so already.  Called by
 * connection_start_reading and connection_start_writing as appropriate. */
static void
connection_start_reading_from_linked_conn(connection_t *conn)
{
  tor_assert(conn);
  tor_assert(conn->linked == 1);

  if (!conn->active_on_link) {
    conn->active_on_link = 1;
    smartlist_add(active_linked_connection_lst, conn);
    if (!called_loop_once) {
      /* This is the first event on the list; we won't be in LOOP_ONCE mode,
       * so we need to make sure that the event_base_loop() actually exits at
       * the end of its run through the current connections and lets us
       * activate read events for linked connections. */
      struct timeval tv = { 0, 0 };
      tor_event_base_loopexit(tor_libevent_get_base(), &tv);
    }
  } else {
    tor_assert(smartlist_contains(active_linked_connection_lst, conn));
  }
}

/** Tell the main loop to stop reading bytes into <b>conn</b> from its linked
 * connection, if is currently doing so.  Called by connection_stop_reading,
 * connection_stop_writing, and connection_read. */
void
connection_stop_reading_from_linked_conn(connection_t *conn)
{
  tor_assert(conn);
  tor_assert(conn->linked == 1);

  if (conn->active_on_link) {
    conn->active_on_link = 0;
    /* FFFF We could keep an index here so we can smartlist_del
     * cleanly.  On the other hand, this doesn't show up on profiles,
     * so let's leave it alone for now. */
    smartlist_remove(active_linked_connection_lst, conn);
  } else {
    tor_assert(!smartlist_contains(active_linked_connection_lst, conn));
  }
}

/** Close all connections that have been scheduled to get closed. */
STATIC void
close_closeable_connections(void)
{
  int i;
  for (i = 0; i < smartlist_len(closeable_connection_lst); ) {
    connection_t *conn = smartlist_get(closeable_connection_lst, i);
    if (conn->conn_array_index < 0) {
      connection_unlink(conn); /* blow it away right now */
    } else {
      if (!conn_close_if_marked(conn->conn_array_index))
        ++i;
    }
  }
}

/** Libevent callback: this gets invoked when (connection_t*)<b>conn</b> has
 * some data to read. */
static void
conn_read_callback(evutil_socket_t fd, short event, void *_conn)
{
  connection_t *conn = _conn;
  (void)fd;
  (void)event;

  log_debug(LD_NET,"socket %d wants to read.",(int)conn->s);

  /* assert_connection_ok(conn, time(NULL)); */

  if (connection_handle_read(conn) < 0) {
    if (!conn->marked_for_close) {
#ifndef _WIN32
      log_warn(LD_BUG,"Unhandled error on read for %s connection "
               "(fd %d); removing",
               conn_type_to_string(conn->type), (int)conn->s);
      tor_fragile_assert();
#endif
      if (CONN_IS_EDGE(conn))
        connection_edge_end_errno(TO_EDGE_CONN(conn));
      connection_mark_for_close(conn);
    }
  }
  assert_connection_ok(conn, time(NULL));

  if (smartlist_len(closeable_connection_lst))
    close_closeable_connections();
}

/** Libevent callback: this gets invoked when (connection_t*)<b>conn</b> has
 * some data to write. */
static void
conn_write_callback(evutil_socket_t fd, short events, void *_conn)
{
  connection_t *conn = _conn;
  (void)fd;
  (void)events;

  LOG_FN_CONN(conn, (LOG_DEBUG, LD_NET, "socket %d wants to write.",
                     (int)conn->s));

  /* assert_connection_ok(conn, time(NULL)); */

  if (connection_handle_write(conn, 0) < 0) {
    if (!conn->marked_for_close) {
      /* this connection is broken. remove it. */
      log_fn(LOG_WARN,LD_BUG,
             "unhandled error on write for %s connection (fd %d); removing",
             conn_type_to_string(conn->type), (int)conn->s);
      tor_fragile_assert();
      if (CONN_IS_EDGE(conn)) {
        /* otherwise we cry wolf about duplicate close */
        edge_connection_t *edge_conn = TO_EDGE_CONN(conn);
        if (!edge_conn->end_reason)
          edge_conn->end_reason = END_STREAM_REASON_INTERNAL;
        edge_conn->edge_has_sent_end = 1;
      }
      connection_close_immediate(conn); /* So we don't try to flush. */
      connection_mark_for_close(conn);
    }
  }
  assert_connection_ok(conn, time(NULL));

  if (smartlist_len(closeable_connection_lst))
    close_closeable_connections();
}

/** If the connection at connection_array[i] is marked for close, then:
 *    - If it has data that it wants to flush, try to flush it.
 *    - If it _still_ has data to flush, and conn->hold_open_until_flushed is
 *      true, then leave the connection open and return.
 *    - Otherwise, remove the connection from connection_array and from
 *      all other lists, close it, and free it.
 * Returns 1 if the connection was closed, 0 otherwise.
 */
static int
conn_close_if_marked(int i)
{
  connection_t *conn;
  int retval;
  time_t now;

  conn = smartlist_get(connection_array, i);
  if (!conn->marked_for_close)
    return 0; /* nothing to see here, move along */
  now = time(NULL);
  assert_connection_ok(conn, now);
  /* assert_all_pending_dns_resolves_ok(); */

#ifdef USE_BUFFEREVENTS
  if (conn->bufev) {
    if (conn->hold_open_until_flushed &&
        evbuffer_get_length(bufferevent_get_output(conn->bufev))) {
      /* don't close yet. */
      return 0;
    }
    if (conn->linked_conn && ! conn->linked_conn->marked_for_close) {
      /* We need to do this explicitly so that the linked connection
       * notices that there was an EOF. */
      bufferevent_flush(conn->bufev, EV_WRITE, BEV_FINISHED);
    }
  }
#endif

  log_debug(LD_NET,"Cleaning up connection (fd "TOR_SOCKET_T_FORMAT").",
            conn->s);

  /* If the connection we are about to close was trying to connect to
  a proxy server and failed, the client won't be able to use that
  proxy. We should warn the user about this. */
  if (conn->proxy_state == PROXY_INFANT)
    log_failed_proxy_connection(conn);

  IF_HAS_BUFFEREVENT(conn, goto unlink);
  if ((SOCKET_OK(conn->s) || conn->linked_conn) &&
      connection_wants_to_flush(conn)) {
    /* s == -1 means it's an incomplete edge connection, or that the socket
     * has already been closed as unflushable. */
    ssize_t sz = connection_bucket_write_limit(conn, now);
    if (!conn->hold_open_until_flushed)
      log_info(LD_NET,
               "Conn (addr %s, fd %d, type %s, state %d) marked, but wants "
               "to flush %d bytes. (Marked at %s:%d)",
               escaped_safe_str_client(conn->address),
               (int)conn->s, conn_type_to_string(conn->type), conn->state,
               (int)conn->outbuf_flushlen,
                conn->marked_for_close_file, conn->marked_for_close);
    if (conn->linked_conn) {
      retval = move_buf_to_buf(conn->linked_conn->inbuf, conn->outbuf,
                               &conn->outbuf_flushlen);
      if (retval >= 0) {
        /* The linked conn will notice that it has data when it notices that
         * we're gone. */
        connection_start_reading_from_linked_conn(conn->linked_conn);
      }
      log_debug(LD_GENERAL, "Flushed last %d bytes from a linked conn; "
               "%d left; flushlen %d; wants-to-flush==%d", retval,
                (int)connection_get_outbuf_len(conn),
                (int)conn->outbuf_flushlen,
                connection_wants_to_flush(conn));
    } else if (connection_speaks_cells(conn)) {
      if (conn->state == OR_CONN_STATE_OPEN) {
        retval = flush_buf_tls(TO_OR_CONN(conn)->tls, conn->outbuf, sz,
                               &conn->outbuf_flushlen);
      } else
        retval = -1; /* never flush non-open broken tls connections */
    } else {
      retval = flush_buf(conn->s, conn->outbuf, sz, &conn->outbuf_flushlen);
    }
    if (retval >= 0 && /* Technically, we could survive things like
                          TLS_WANT_WRITE here. But don't bother for now. */
        conn->hold_open_until_flushed && connection_wants_to_flush(conn)) {
      if (retval > 0) {
        LOG_FN_CONN(conn, (LOG_INFO,LD_NET,
                           "Holding conn (fd %d) open for more flushing.",
                           (int)conn->s));
        conn->timestamp_lastwritten = now; /* reset so we can flush more */
      } else if (sz == 0) {
        /* Also, retval==0.  If we get here, we didn't want to write anything
         * (because of rate-limiting) and we didn't. */

        /* Connection must flush before closing, but it's being rate-limited.
         * Let's remove from Libevent, and mark it as blocked on bandwidth
         * so it will be re-added on next token bucket refill. Prevents
         * busy Libevent loops where we keep ending up here and returning
         * 0 until we are no longer blocked on bandwidth.
         */
        if (connection_is_writing(conn)) {
          conn->write_blocked_on_bw = 1;
          connection_stop_writing(conn);
        }
        if (connection_is_reading(conn)) {
          /* XXXX024 We should make this code unreachable; if a connection is
           * marked for close and flushing, there is no point in reading to it
           * at all. Further, checking at this point is a bit of a hack: it
           * would make much more sense to react in
           * connection_handle_read_impl, or to just stop reading in
           * mark_and_flush */
#if 0
#define MARKED_READING_RATE 180
          static ratelim_t marked_read_lim = RATELIM_INIT(MARKED_READING_RATE);
          char *m;
          if ((m = rate_limit_log(&marked_read_lim, now))) {
            log_warn(LD_BUG, "Marked connection (fd %d, type %s, state %s) "
                     "is still reading; that shouldn't happen.%s",
                     (int)conn->s, conn_type_to_string(conn->type),
                     conn_state_to_string(conn->type, conn->state), m);
            tor_free(m);
          }
#endif
          conn->read_blocked_on_bw = 1;
          connection_stop_reading(conn);
        }
      }
      return 0;
    }
    if (connection_wants_to_flush(conn)) {
      log_fn(LOG_INFO, LD_NET, "We stalled too much while trying to write %d "
             "bytes to address %s.  If this happens a lot, either "
             "something is wrong with your network connection, or "
             "something is wrong with theirs. "
             "(fd %d, type %s, state %d, marked at %s:%d).",
             (int)connection_get_outbuf_len(conn),
             escaped_safe_str_client(conn->address),
             (int)conn->s, conn_type_to_string(conn->type), conn->state,
             conn->marked_for_close_file,
             conn->marked_for_close);
    }
  }

#ifdef USE_BUFFEREVENTS
 unlink:
#endif
  connection_unlink(conn); /* unlink, remove, free */
  return 1;
}

/** We've just tried every dirserver we know about, and none of
 * them were reachable. Assume the network is down. Change state
 * so next time an application connection arrives we'll delay it
 * and try another directory fetch. Kill off all the circuit_wait
 * streams that are waiting now, since they will all timeout anyway.
 */
void
directory_all_unreachable(time_t now)
{
  connection_t *conn;
  (void)now;

  stats_n_seconds_working=0; /* reset it */

  while ((conn = connection_get_by_type_state(CONN_TYPE_AP,
                                              AP_CONN_STATE_CIRCUIT_WAIT))) {
    entry_connection_t *entry_conn = TO_ENTRY_CONN(conn);
    log_notice(LD_NET,
               "Is your network connection down? "
               "Failing connection to '%s:%d'.",
               safe_str_client(entry_conn->socks_request->address),
               entry_conn->socks_request->port);
    connection_mark_unattached_ap(entry_conn,
                                  END_STREAM_REASON_NET_UNREACHABLE);
  }
  control_event_general_status(LOG_ERR, "DIR_ALL_UNREACHABLE");
}

/** This function is called whenever we successfully pull down some new
 * network statuses or server descriptors. */
void
directory_info_has_arrived(time_t now, int from_cache)
{
  const or_options_t *options = get_options();

  if (!router_have_minimum_dir_info()) {
    int quiet = from_cache ||
                directory_too_idle_to_fetch_descriptors(options, now);
    tor_log(quiet ? LOG_INFO : LOG_NOTICE, LD_DIR,
        "I learned some more directory information, but not enough to "
        "build a circuit: %s", get_dir_info_status_string());
    update_all_descriptor_downloads(now);
    return;
  } else {
    if (directory_fetches_from_authorities(options)) {
      update_all_descriptor_downloads(now);
    }

    /* if we have enough dir info, then update our guard status with
     * whatever we just learned. */
    entry_guards_compute_status(options, now);
    /* Don't even bother trying to get extrainfo until the rest of our
     * directory info is up-to-date */
    if (options->DownloadExtraInfo)
      update_extrainfo_downloads(now);
  }

  if (server_mode(options) && !net_is_disabled() && !from_cache &&
      (have_completed_a_circuit() || !any_predicted_circuits(now)))
    consider_testing_reachability(1, 1);
}

/** Perform regular maintenance tasks for a single connection.  This
 * function gets run once per second per connection by run_scheduled_events.
 */
static void
run_connection_housekeeping(int i, time_t now)
{
  cell_t cell;
  connection_t *conn = smartlist_get(connection_array, i);
  const or_options_t *options = get_options();
  or_connection_t *or_conn;
  channel_t *chan = NULL;
  int have_any_circuits;
  int past_keepalive =
    now >= conn->timestamp_lastwritten + options->KeepalivePeriod;

  if (conn->outbuf && !connection_get_outbuf_len(conn) &&
      conn->type == CONN_TYPE_OR)
    TO_OR_CONN(conn)->timestamp_lastempty = now;

  if (conn->marked_for_close) {
    /* nothing to do here */
    return;
  }

  /* Expire any directory connections that haven't been active (sent
   * if a server or received if a client) for 5 min */
  if (conn->type == CONN_TYPE_DIR &&
      ((DIR_CONN_IS_SERVER(conn) &&
        conn->timestamp_lastwritten
            + options->TestingDirConnectionMaxStall < now) ||
       (!DIR_CONN_IS_SERVER(conn) &&
        conn->timestamp_lastread
            + options->TestingDirConnectionMaxStall < now))) {
    log_info(LD_DIR,"Expiring wedged directory conn (fd %d, purpose %d)",
             (int)conn->s, conn->purpose);
    /* This check is temporary; it's to let us know whether we should consider
     * parsing partial serverdesc responses. */
    if (conn->purpose == DIR_PURPOSE_FETCH_SERVERDESC &&
        connection_get_inbuf_len(conn) >= 1024) {
      log_info(LD_DIR,"Trying to extract information from wedged server desc "
               "download.");
      connection_dir_reached_eof(TO_DIR_CONN(conn));
    } else {
      connection_mark_for_close(conn);
    }
    return;
  }

  if (!connection_speaks_cells(conn))
    return; /* we're all done here, the rest is just for OR conns */

  /* If we haven't written to an OR connection for a while, then either nuke
     the connection or send a keepalive, depending. */

  or_conn = TO_OR_CONN(conn);
#ifdef USE_BUFFEREVENTS
  tor_assert(conn->bufev);
#else
  tor_assert(conn->outbuf);
#endif

  chan = TLS_CHAN_TO_BASE(or_conn->chan);
  tor_assert(chan);

  if (channel_num_circuits(chan) != 0) {
    have_any_circuits = 1;
    chan->timestamp_last_had_circuits = now;
  } else {
    have_any_circuits = 0;
  }

  if (channel_is_bad_for_new_circs(TLS_CHAN_TO_BASE(or_conn->chan)) &&
      ! have_any_circuits) {
    /* It's bad for new circuits, and has no unmarked circuits on it:
     * mark it now. */
    log_info(LD_OR,
             "Expiring non-used OR connection to fd %d (%s:%d) [Too old].",
             (int)conn->s, conn->address, conn->port);
    if (conn->state == OR_CONN_STATE_CONNECTING)
      connection_or_connect_failed(TO_OR_CONN(conn),
                                   END_OR_CONN_REASON_TIMEOUT,
                                   "Tor gave up on the connection");
    connection_or_close_normally(TO_OR_CONN(conn), 1);
  } else if (!connection_state_is_open(conn)) {
    if (past_keepalive) {
      /* We never managed to actually get this connection open and happy. */
      log_info(LD_OR,"Expiring non-open OR connection to fd %d (%s:%d).",
               (int)conn->s,conn->address, conn->port);
      connection_or_close_normally(TO_OR_CONN(conn), 0);
    }
  } else if (we_are_hibernating() &&
             ! have_any_circuits &&
             !connection_get_outbuf_len(conn)) {
    /* We're hibernating, there's no circuits, and nothing to flush.*/
    log_info(LD_OR,"Expiring non-used OR connection to fd %d (%s:%d) "
             "[Hibernating or exiting].",
             (int)conn->s,conn->address, conn->port);
    connection_or_close_normally(TO_OR_CONN(conn), 1);
  } else if (!have_any_circuits &&
             now - or_conn->idle_timeout >=
                                         chan->timestamp_last_had_circuits) {
    log_info(LD_OR,"Expiring non-used OR connection to fd %d (%s:%d) "
             "[no circuits for %d; timeout %d; %scanonical].",
             (int)conn->s, conn->address, conn->port,
             (int)(now - chan->timestamp_last_had_circuits),
             or_conn->idle_timeout,
             or_conn->is_canonical ? "" : "non");
    connection_or_close_normally(TO_OR_CONN(conn), 0);
  } else if (
      now >= or_conn->timestamp_lastempty + options->KeepalivePeriod*10 &&
      now >= conn->timestamp_lastwritten + options->KeepalivePeriod*10) {
    log_fn(LOG_PROTOCOL_WARN,LD_PROTOCOL,
           "Expiring stuck OR connection to fd %d (%s:%d). (%d bytes to "
           "flush; %d seconds since last write)",
           (int)conn->s, conn->address, conn->port,
           (int)connection_get_outbuf_len(conn),
           (int)(now-conn->timestamp_lastwritten));
    connection_or_close_normally(TO_OR_CONN(conn), 0);
  } else if (past_keepalive && !connection_get_outbuf_len(conn)) {
    /* send a padding cell */
    log_fn(LOG_DEBUG,LD_OR,"Sending keepalive to (%s:%d)",
           conn->address, conn->port);
    memset(&cell,0,sizeof(cell_t));
    cell.command = CELL_PADDING;
    connection_or_write_cell_to_buf(&cell, or_conn);
  }
}

/** Honor a NEWNYM request: make future requests unlinkable to past
 * requests. */
static void
signewnym_impl(time_t now)
{
  const or_options_t *options = get_options();
  if (!proxy_mode(options)) {
    log_info(LD_CONTROL, "Ignoring SIGNAL NEWNYM because client functionality "
             "is disabled.");
    return;
  }

  circuit_mark_all_dirty_circs_as_unusable();
  addressmap_clear_transient();
  rend_client_purge_state();
  time_of_last_signewnym = now;
  signewnym_is_pending = 0;

  ++newnym_epoch;

  control_event_signal(SIGNEWNYM);
}

/** Return the number of times that signewnym has been called. */
unsigned
get_signewnym_epoch(void)
{
  return newnym_epoch;
}

typedef struct {
  time_t last_rotated_x509_certificate;
  time_t check_v3_certificate;
  time_t check_listeners;
  time_t download_networkstatus;
  time_t shrink_memory;
  time_t try_getting_descriptors;
  time_t reset_descriptor_failures;
  time_t add_entropy;
  time_t write_bridge_status_file;
  time_t downrate_stability;
  time_t save_stability;
  time_t clean_caches;
  time_t recheck_bandwidth;
  time_t check_for_expired_networkstatus;
  time_t write_stats_files;
  time_t write_bridge_stats;
  time_t check_port_forwarding;
  time_t launch_reachability_tests;
  time_t retry_dns_init;
  time_t next_heartbeat;
  time_t check_descriptor;
  /** When do we next launch DNS wildcarding checks? */
  time_t check_for_correct_dns;
} time_to_t;

static time_to_t time_to = { 0 };

/** Reset all the time_to's so we'll do all our actions again as if we
 * just started up.
 * Useful if our clock just moved back a long time from the future,
 * so we don't wait until that future arrives again before acting.
 */
void reset_all_main_loop_timers(void) {
  memset(&time_to, 0, sizeof(time_to_t));
}

/**
 * Update our schedule so that we'll check whether we need to update our
 * descriptor immediately, rather than after up to CHECK_DESCRIPTOR_INTERVAL
 * seconds.
 */
void
reschedule_descriptor_update_check(void)
{
  time_to.check_descriptor = 0;
}

/** Perform regular maintenance tasks.  This function gets run once per
 * second by second_elapsed_callback().
 */
static void
run_scheduled_events(time_t now)
{
<<<<<<< HEAD
  static time_t last_rotated_x509_certificate = 0;
  static time_t time_to_check_v3_certificate = 0;
  static time_t time_to_check_listeners = 0;
  static time_t time_to_download_networkstatus = 0;
  static time_t time_to_try_getting_descriptors = 0;
  static time_t time_to_reset_descriptor_failures = 0;
  static time_t time_to_add_entropy = 0;
  static time_t time_to_write_bridge_status_file = 0;
  static time_t time_to_downrate_stability = 0;
  static time_t time_to_save_stability = 0;
  static time_t time_to_clean_caches = 0;
  static time_t time_to_recheck_bandwidth = 0;
  static time_t time_to_check_for_expired_networkstatus = 0;
  static time_t time_to_write_stats_files = 0;
  static time_t time_to_write_bridge_stats = 0;
  static time_t time_to_check_port_forwarding = 0;
  static time_t time_to_launch_reachability_tests = 0;
=======
>>>>>>> 56061976
  static int should_init_bridge_stats = 1;
  const or_options_t *options = get_options();

  int is_server = server_mode(options);
  int i;
  int have_dir_info;

  /* 0. See if we've been asked to shut down and our timeout has
   * expired; or if our bandwidth limits are exhausted and we
   * should hibernate; or if it's time to wake up from hibernation.
   */
  consider_hibernation(now);

  /* 0b. If we've deferred a signewnym, make sure it gets handled
   * eventually. */
  if (signewnym_is_pending &&
      time_of_last_signewnym + MAX_SIGNEWNYM_RATE <= now) {
    log_info(LD_CONTROL, "Honoring delayed NEWNYM request");
    signewnym_impl(now);
  }

  /* 0c. If we've deferred log messages for the controller, handle them now */
  flush_pending_log_callbacks();

  /* 1a. Every MIN_ONION_KEY_LIFETIME seconds, rotate the onion keys,
   *  shut down and restart all cpuworkers, and update the directory if
   *  necessary.
   */
  if (is_server &&
      get_onion_key_set_at()+MIN_ONION_KEY_LIFETIME < now) {
    log_info(LD_GENERAL,"Rotating onion key.");
    rotate_onion_key();
    cpuworkers_rotate_keyinfo();
    if (router_rebuild_descriptor(1)<0) {
      log_info(LD_CONFIG, "Couldn't rebuild router descriptor");
    }
    if (advertised_server_mode() && !options->DisableNetwork)
      router_upload_dir_desc_to_dirservers(0);
  }

  if (!should_delay_dir_fetches(options, NULL) &&
      time_to.try_getting_descriptors < now) {
    update_all_descriptor_downloads(now);
    update_extrainfo_downloads(now);
    if (router_have_minimum_dir_info())
      time_to.try_getting_descriptors = now + LAZY_DESCRIPTOR_RETRY_INTERVAL;
    else
      time_to.try_getting_descriptors = now + GREEDY_DESCRIPTOR_RETRY_INTERVAL;
  }

  if (time_to.reset_descriptor_failures < now) {
    router_reset_descriptor_download_failures();
    time_to.reset_descriptor_failures =
      now + DESCRIPTOR_FAILURE_RESET_INTERVAL;
  }

  if (options->UseBridges && !options->DisableNetwork)
    fetch_bridge_descriptors(options, now);

  /* 1b. Every MAX_SSL_KEY_LIFETIME_INTERNAL seconds, we change our
   * TLS context. */
  if (!time_to.last_rotated_x509_certificate)
    time_to.last_rotated_x509_certificate = now;
  if (time_to.last_rotated_x509_certificate+MAX_SSL_KEY_LIFETIME_INTERNAL < now) {
    log_info(LD_GENERAL,"Rotating tls context.");
    if (router_initialize_tls_context() < 0) {
      log_warn(LD_BUG, "Error reinitializing TLS context");
      /* XXX is it a bug here, that we just keep going? -RD */
    }
    time_to.last_rotated_x509_certificate = now;
    /* We also make sure to rotate the TLS connections themselves if they've
     * been up for too long -- but that's done via is_bad_for_new_circs in
     * connection_run_housekeeping() above. */
  }

  if (time_to.add_entropy < now) {
    if (time_to.add_entropy) {
      /* We already seeded once, so don't die on failure. */
      crypto_seed_rng(0);
    }
/** How often do we add more entropy to OpenSSL's RNG pool? */
#define ENTROPY_INTERVAL (60*60)
    time_to.add_entropy = now + ENTROPY_INTERVAL;
  }

  /* 1c. If we have to change the accounting interval or record
   * bandwidth used in this accounting interval, do so. */
  if (accounting_is_enabled(options))
    accounting_run_housekeeping(now);

  if (time_to.launch_reachability_tests < now &&
      (authdir_mode_tests_reachability(options)) &&
       !net_is_disabled()) {
    time_to.launch_reachability_tests = now + REACHABILITY_TEST_INTERVAL;
    /* try to determine reachability of the other Tor relays */
    dirserv_test_reachability(now);
  }

  /* 1d. Periodically, we discount older stability information so that new
   * stability info counts more, and save the stability information to disk as
   * appropriate. */
  if (time_to.downrate_stability < now)
    time_to.downrate_stability = rep_hist_downrate_old_runs(now);
  if (authdir_mode_tests_reachability(options)) {
    if (time_to.save_stability < now) {
      if (time_to.save_stability && rep_hist_record_mtbf_data(now, 1)<0) {
        log_warn(LD_GENERAL, "Couldn't store mtbf data.");
      }
#define SAVE_STABILITY_INTERVAL (30*60)
      time_to.save_stability = now + SAVE_STABILITY_INTERVAL;
    }
  }

  /* 1e. Periodically, if we're a v3 authority, we check whether our cert is
   * close to expiring and warn the admin if it is. */
  if (time_to.check_v3_certificate < now) {
    v3_authority_check_key_expiry();
#define CHECK_V3_CERTIFICATE_INTERVAL (5*60)
    time_to.check_v3_certificate = now + CHECK_V3_CERTIFICATE_INTERVAL;
  }

  /* 1f. Check whether our networkstatus has expired.
   */
  if (time_to.check_for_expired_networkstatus < now) {
    networkstatus_t *ns = networkstatus_get_latest_consensus();
    /*XXXX RD: This value needs to be the same as REASONABLY_LIVE_TIME in
     * networkstatus_get_reasonably_live_consensus(), but that value is way
     * way too high.  Arma: is the bridge issue there resolved yet? -NM */
#define NS_EXPIRY_SLOP (24*60*60)
    if (ns && ns->valid_until < now+NS_EXPIRY_SLOP &&
        router_have_minimum_dir_info()) {
      router_dir_info_changed();
    }
#define CHECK_EXPIRED_NS_INTERVAL (2*60)
    time_to.check_for_expired_networkstatus = now + CHECK_EXPIRED_NS_INTERVAL;
  }

  /* 1g. Check whether we should write statistics to disk.
   */
  if (time_to.write_stats_files < now) {
#define CHECK_WRITE_STATS_INTERVAL (60*60)
    time_t next_time_to_write_stats_files = (time_to.write_stats_files > 0 ?
           time_to.write_stats_files : now) + CHECK_WRITE_STATS_INTERVAL;
    if (options->CellStatistics) {
      time_t next_write =
          rep_hist_buffer_stats_write(time_to.write_stats_files);
      if (next_write && next_write < next_time_to_write_stats_files)
        next_time_to_write_stats_files = next_write;
    }
    if (options->DirReqStatistics) {
      time_t next_write = geoip_dirreq_stats_write(time_to.write_stats_files);
      if (next_write && next_write < next_time_to_write_stats_files)
        next_time_to_write_stats_files = next_write;
    }
    if (options->EntryStatistics) {
      time_t next_write = geoip_entry_stats_write(time_to.write_stats_files);
      if (next_write && next_write < next_time_to_write_stats_files)
        next_time_to_write_stats_files = next_write;
    }
    if (options->HiddenServiceStatistics) {
      time_t next_write = rep_hist_hs_stats_write(time_to.write_stats_files);
      if (next_write && next_write < next_time_to_write_stats_files)
        next_time_to_write_stats_files = next_write;
    }
    if (options->ExitPortStatistics) {
      time_t next_write = rep_hist_exit_stats_write(time_to.write_stats_files);
      if (next_write && next_write < next_time_to_write_stats_files)
        next_time_to_write_stats_files = next_write;
    }
    if (options->ConnDirectionStatistics) {
      time_t next_write = rep_hist_conn_stats_write(time_to.write_stats_files);
      if (next_write && next_write < next_time_to_write_stats_files)
        next_time_to_write_stats_files = next_write;
    }
    if (options->BridgeAuthoritativeDir) {
      time_t next_write = rep_hist_desc_stats_write(time_to.write_stats_files);
      if (next_write && next_write < next_time_to_write_stats_files)
        next_time_to_write_stats_files = next_write;
    }
    time_to.write_stats_files = next_time_to_write_stats_files;
  }

  /* 1h. Check whether we should write bridge statistics to disk.
   */
  if (should_record_bridge_info(options)) {
    if (time_to.write_bridge_stats < now) {
      if (should_init_bridge_stats) {
        /* (Re-)initialize bridge statistics. */
        geoip_bridge_stats_init(now);
        time_to.write_bridge_stats = now + WRITE_STATS_INTERVAL;
        should_init_bridge_stats = 0;
      } else {
        /* Possibly write bridge statistics to disk and ask when to write
         * them next time. */
        time_to.write_bridge_stats = geoip_bridge_stats_write(
                                           time_to.write_bridge_stats);
      }
    }
  } else if (!should_init_bridge_stats) {
    /* Bridge mode was turned off. Ensure that stats are re-initialized
     * next time bridge mode is turned on. */
    should_init_bridge_stats = 1;
  }

  /* Remove old information from rephist and the rend cache. */
  if (time_to.clean_caches < now) {
    rep_history_clean(now - options->RephistTrackTime);
    rend_cache_clean(now);
    rend_cache_clean_v2_descs_as_dir(now, 0);
    microdesc_cache_rebuild(NULL, 0);
#define CLEAN_CACHES_INTERVAL (30*60)
    time_to.clean_caches = now + CLEAN_CACHES_INTERVAL;
  }

#define RETRY_DNS_INTERVAL (10*60)
  /* If we're a server and initializing dns failed, retry periodically. */
  if (time_to.retry_dns_init < now) {
    time_to.retry_dns_init = now + RETRY_DNS_INTERVAL;
    if (is_server && has_dns_init_failed())
      dns_init();
  }

  /* 2. Periodically, we consider force-uploading our descriptor
   * (if we've passed our internal checks). */

/** How often do we check whether part of our router info has changed in a
 * way that would require an upload? That includes checking whether our IP
 * address has changed. */
#define CHECK_DESCRIPTOR_INTERVAL (60)

  /* 2b. Once per minute, regenerate and upload the descriptor if the old
   * one is inaccurate. */
  if (time_to.check_descriptor < now && !options->DisableNetwork) {
    static int dirport_reachability_count = 0;
    time_to.check_descriptor = now + CHECK_DESCRIPTOR_INTERVAL;
    check_descriptor_bandwidth_changed(now);
    check_descriptor_ipaddress_changed(now);
    mark_my_descriptor_dirty_if_too_old(now);
    consider_publishable_server(0);
    /* also, check religiously for reachability, if it's within the first
     * 20 minutes of our uptime. */
    if (is_server &&
        (have_completed_a_circuit() || !any_predicted_circuits(now)) &&
        !we_are_hibernating()) {
      if (stats_n_seconds_working < TIMEOUT_UNTIL_UNREACHABILITY_COMPLAINT) {
        consider_testing_reachability(1, dirport_reachability_count==0);
        if (++dirport_reachability_count > 5)
          dirport_reachability_count = 0;
      } else if (time_to.recheck_bandwidth < now) {
        /* If we haven't checked for 12 hours and our bandwidth estimate is
         * low, do another bandwidth test. This is especially important for
         * bridges, since they might go long periods without much use. */
        const routerinfo_t *me = router_get_my_routerinfo();
        if (time_to.recheck_bandwidth && me &&
            me->bandwidthcapacity < me->bandwidthrate &&
            me->bandwidthcapacity < 51200) {
          reset_bandwidth_test();
        }
#define BANDWIDTH_RECHECK_INTERVAL (12*60*60)
        time_to.recheck_bandwidth = now + BANDWIDTH_RECHECK_INTERVAL;
      }
    }

    /* If any networkstatus documents are no longer recent, we need to
     * update all the descriptors' running status. */
    /* Remove dead routers. */
    routerlist_remove_old_routers();
  }

  /* 2c. Every minute (or every second if TestingTorNetwork), check
   * whether we want to download any networkstatus documents. */

/* How often do we check whether we should download network status
 * documents? */
#define networkstatus_dl_check_interval(o) ((o)->TestingTorNetwork ? 1 : 60)

  if (!should_delay_dir_fetches(options, NULL) &&
      time_to.download_networkstatus < now) {
    time_to.download_networkstatus =
      now + networkstatus_dl_check_interval(options);
    update_networkstatus_downloads(now);
  }

  /* 2c. Let directory voting happen. */
  if (authdir_mode_v3(options))
    dirvote_act(options, now);

  /* 3a. Every second, we examine pending circuits and prune the
   *    ones which have been pending for more than a few seconds.
   *    We do this before step 4, so it can try building more if
   *    it's not comfortable with the number of available circuits.
   */
  /* (If our circuit build timeout can ever become lower than a second (which
   * it can't, currently), we should do this more often.) */
  circuit_expire_building();

  /* 3b. Also look at pending streams and prune the ones that 'began'
   *     a long time ago but haven't gotten a 'connected' yet.
   *     Do this before step 4, so we can put them back into pending
   *     state to be picked up by the new circuit.
   */
  connection_ap_expire_beginning();

  /* 3c. And expire connections that we've held open for too long.
   */
  connection_expire_held_open();

  /* 3d. And every 60 seconds, we relaunch listeners if any died. */
  if (!net_is_disabled() && time_to.check_listeners < now) {
    retry_all_listeners(NULL, NULL, 0);
    time_to.check_listeners = now+60;
  }

  /* 4. Every second, we try a new circuit if there are no valid
   *    circuits. Every NewCircuitPeriod seconds, we expire circuits
   *    that became dirty more than MaxCircuitDirtiness seconds ago,
   *    and we make a new circ if there are no clean circuits.
   */
  have_dir_info = router_have_minimum_dir_info();
  if (have_dir_info && !net_is_disabled()) {
    circuit_build_needed_circs(now);
  } else {
    circuit_expire_old_circs_as_needed(now);
  }

  /* every 10 seconds, but not at the same second as other such events */
  if (now % 10 == 5)
    circuit_expire_old_circuits_serverside(now);

  /* 5. We do housekeeping for each connection... */
  connection_or_set_bad_connections(NULL, 0);
  for (i=0;i<smartlist_len(connection_array);i++) {
    run_connection_housekeeping(i, now);
  }
<<<<<<< HEAD
=======
  if (time_to.shrink_memory < now) {
    SMARTLIST_FOREACH(connection_array, connection_t *, conn, {
        if (conn->outbuf)
          buf_shrink(conn->outbuf);
        if (conn->inbuf)
          buf_shrink(conn->inbuf);
      });
#ifdef ENABLE_MEMPOOL
    clean_cell_pool();
#endif /* ENABLE_MEMPOOL */
    buf_shrink_freelists(0);
/** How often do we check buffers and pools for empty space that can be
 * deallocated? */
#define MEM_SHRINK_INTERVAL (60)
    time_to.shrink_memory = now + MEM_SHRINK_INTERVAL;
  }
>>>>>>> 56061976

  /* 6. And remove any marked circuits... */
  circuit_close_all_marked();

  /* 7. And upload service descriptors if necessary. */
  if (have_completed_a_circuit() && !net_is_disabled()) {
    rend_consider_services_upload(now);
    rend_consider_descriptor_republication();
  }

  /* 8. and blow away any connections that need to die. have to do this now,
   * because if we marked a conn for close and left its socket -1, then
   * we'll pass it to poll/select and bad things will happen.
   */
  close_closeable_connections();

  /* 8b. And if anything in our state is ready to get flushed to disk, we
   * flush it. */
  or_state_save(now);

  /* 8c. Do channel cleanup just like for connections */
  channel_run_cleanup();
  channel_listener_run_cleanup();

  /* 9. and if we're an exit node, check whether our DNS is telling stories
   * to us. */
  if (!net_is_disabled() &&
      public_server_mode(options) &&
      time_to.check_for_correct_dns < now &&
      ! router_my_exit_policy_is_reject_star()) {
    if (!time_to.check_for_correct_dns) {
      time_to.check_for_correct_dns = now + 60 + crypto_rand_int(120);
    } else {
      dns_launch_correctness_checks();
      time_to.check_for_correct_dns = now + 12*3600 +
        crypto_rand_int(12*3600);
    }
  }

  /* 10. write bridge networkstatus file to disk */
  if (options->BridgeAuthoritativeDir &&
      time_to.write_bridge_status_file < now) {
    networkstatus_dump_bridge_status_to_file(now);
#define BRIDGE_STATUSFILE_INTERVAL (30*60)
    time_to.write_bridge_status_file = now+BRIDGE_STATUSFILE_INTERVAL;
  }

  /* 11. check the port forwarding app */
  if (!net_is_disabled() &&
      time_to.check_port_forwarding < now &&
      options->PortForwarding &&
      is_server) {
#define PORT_FORWARDING_CHECK_INTERVAL 5
    smartlist_t *ports_to_forward = get_list_of_ports_to_forward();
    if (ports_to_forward) {
      tor_check_port_forwarding(options->PortForwardingHelper,
                                ports_to_forward,
                                now);

      SMARTLIST_FOREACH(ports_to_forward, char *, cp, tor_free(cp));
      smartlist_free(ports_to_forward);
    }
    time_to.check_port_forwarding = now+PORT_FORWARDING_CHECK_INTERVAL;
  }

  /* 11b. check pending unconfigured managed proxies */
  if (!net_is_disabled() && pt_proxies_configuration_pending())
    pt_configure_remaining_proxies();

  /* 12. write the heartbeat message */
  if (options->HeartbeatPeriod &&
      time_to.next_heartbeat <= now) {
    if (time_to.next_heartbeat) /* don't log the first heartbeat */
      log_heartbeat(now);
    time_to.next_heartbeat = now+options->HeartbeatPeriod;
  }
}

/** Timer: used to invoke second_elapsed_callback() once per second. */
static periodic_timer_t *second_timer = NULL;
/** Number of libevent errors in the last second: we die if we get too many. */
static int n_libevent_errors = 0;

/** Libevent callback: invoked once every second. */
static void
second_elapsed_callback(periodic_timer_t *timer, void *arg)
{
  /* XXXX This could be sensibly refactored into multiple callbacks, and we
   * could use Libevent's timers for this rather than checking the current
   * time against a bunch of timeouts every second. */
  static time_t current_second = 0;
  time_t now;
  size_t bytes_written;
  size_t bytes_read;
  int seconds_elapsed;
  const or_options_t *options = get_options();
  (void)timer;
  (void)arg;

  n_libevent_errors = 0;

  /* log_notice(LD_GENERAL, "Tick."); */
  now = time(NULL);
  update_approx_time(now);

  /* the second has rolled over. check more stuff. */
  seconds_elapsed = current_second ? (int)(now - current_second) : 0;
#ifdef USE_BUFFEREVENTS
  {
    uint64_t cur_read,cur_written;
    connection_get_rate_limit_totals(&cur_read, &cur_written);
    bytes_written = (size_t)(cur_written - stats_prev_n_written);
    bytes_read = (size_t)(cur_read - stats_prev_n_read);
    stats_n_bytes_read += bytes_read;
    stats_n_bytes_written += bytes_written;
    if (accounting_is_enabled(options) && seconds_elapsed >= 0)
      accounting_add_bytes(bytes_read, bytes_written, seconds_elapsed);
    stats_prev_n_written = cur_written;
    stats_prev_n_read = cur_read;
  }
#else
  bytes_read = (size_t)(stats_n_bytes_read - stats_prev_n_read);
  bytes_written = (size_t)(stats_n_bytes_written - stats_prev_n_written);
  stats_prev_n_read = stats_n_bytes_read;
  stats_prev_n_written = stats_n_bytes_written;
#endif

  control_event_bandwidth_used((uint32_t)bytes_read,(uint32_t)bytes_written);
  control_event_stream_bandwidth_used();
  control_event_conn_bandwidth_used();
  control_event_circ_bandwidth_used();
  control_event_circuit_cell_stats();

  if (server_mode(options) &&
      !net_is_disabled() &&
      seconds_elapsed > 0 &&
      have_completed_a_circuit() &&
      stats_n_seconds_working / TIMEOUT_UNTIL_UNREACHABILITY_COMPLAINT !=
      (stats_n_seconds_working+seconds_elapsed) /
        TIMEOUT_UNTIL_UNREACHABILITY_COMPLAINT) {
    /* every 20 minutes, check and complain if necessary */
    const routerinfo_t *me = router_get_my_routerinfo();
    if (me && !check_whether_orport_reachable()) {
      char *address = tor_dup_ip(me->addr);
      log_warn(LD_CONFIG,"Your server (%s:%d) has not managed to confirm that "
               "its ORPort is reachable. Please check your firewalls, ports, "
               "address, /etc/hosts file, etc.",
               address, me->or_port);
      control_event_server_status(LOG_WARN,
                                  "REACHABILITY_FAILED ORADDRESS=%s:%d",
                                  address, me->or_port);
      tor_free(address);
    }

    if (me && !check_whether_dirport_reachable()) {
      char *address = tor_dup_ip(me->addr);
      log_warn(LD_CONFIG,
               "Your server (%s:%d) has not managed to confirm that its "
               "DirPort is reachable. Please check your firewalls, ports, "
               "address, /etc/hosts file, etc.",
               address, me->dir_port);
      control_event_server_status(LOG_WARN,
                                  "REACHABILITY_FAILED DIRADDRESS=%s:%d",
                                  address, me->dir_port);
      tor_free(address);
    }
  }

/** If more than this many seconds have elapsed, probably the clock
 * jumped: doesn't count. */
#define NUM_JUMPED_SECONDS_BEFORE_WARN 100
  if (seconds_elapsed < -NUM_JUMPED_SECONDS_BEFORE_WARN ||
      seconds_elapsed >= NUM_JUMPED_SECONDS_BEFORE_WARN) {
    circuit_note_clock_jumped(seconds_elapsed);
  } else if (seconds_elapsed > 0)
    stats_n_seconds_working += seconds_elapsed;

  run_scheduled_events(now);

  current_second = now; /* remember which second it is, for next time */
}

#ifdef HAVE_SYSTEMD_209
static periodic_timer_t *systemd_watchdog_timer = NULL;

/** Libevent callback: invoked to reset systemd watchdog. */
static void
systemd_watchdog_callback(periodic_timer_t *timer, void *arg)
{
  (void)timer;
  (void)arg;
  sd_notify(0, "WATCHDOG=1");
}
#endif

#ifndef USE_BUFFEREVENTS
/** Timer: used to invoke refill_callback(). */
static periodic_timer_t *refill_timer = NULL;

/** Libevent callback: invoked periodically to refill token buckets
 * and count r/w bytes. It is only used when bufferevents are disabled. */
static void
refill_callback(periodic_timer_t *timer, void *arg)
{
  static struct timeval current_millisecond;
  struct timeval now;

  size_t bytes_written;
  size_t bytes_read;
  int milliseconds_elapsed = 0;
  int seconds_rolled_over = 0;

  const or_options_t *options = get_options();

  (void)timer;
  (void)arg;

  tor_gettimeofday(&now);

  /* If this is our first time, no time has passed. */
  if (current_millisecond.tv_sec) {
    long mdiff = tv_mdiff(&current_millisecond, &now);
    if (mdiff > INT_MAX)
      mdiff = INT_MAX;
    milliseconds_elapsed = (int)mdiff;
    seconds_rolled_over = (int)(now.tv_sec - current_millisecond.tv_sec);
  }

  bytes_written = stats_prev_global_write_bucket - global_write_bucket;
  bytes_read = stats_prev_global_read_bucket - global_read_bucket;

  stats_n_bytes_read += bytes_read;
  stats_n_bytes_written += bytes_written;
  if (accounting_is_enabled(options) && milliseconds_elapsed >= 0)
    accounting_add_bytes(bytes_read, bytes_written, seconds_rolled_over);

  if (milliseconds_elapsed > 0)
    connection_bucket_refill(milliseconds_elapsed, (time_t)now.tv_sec);

  stats_prev_global_read_bucket = global_read_bucket;
  stats_prev_global_write_bucket = global_write_bucket;

  current_millisecond = now; /* remember what time it is, for next time */
}
#endif

#ifndef _WIN32
/** Called when a possibly ignorable libevent error occurs; ensures that we
 * don't get into an infinite loop by ignoring too many errors from
 * libevent. */
static int
got_libevent_error(void)
{
  if (++n_libevent_errors > 8) {
    log_err(LD_NET, "Too many libevent errors in one second; dying");
    return -1;
  }
  return 0;
}
#endif

#define UPTIME_CUTOFF_FOR_NEW_BANDWIDTH_TEST (6*60*60)

/** Called when our IP address seems to have changed. <b>at_interface</b>
 * should be true if we detected a change in our interface, and false if we
 * detected a change in our published address. */
void
ip_address_changed(int at_interface)
{
  int server = server_mode(get_options());

  if (at_interface) {
    if (! server) {
      /* Okay, change our keys. */
      if (init_keys()<0)
        log_warn(LD_GENERAL, "Unable to rotate keys after IP change!");
    }
  } else {
    if (server) {
      if (stats_n_seconds_working > UPTIME_CUTOFF_FOR_NEW_BANDWIDTH_TEST)
        reset_bandwidth_test();
      stats_n_seconds_working = 0;
      router_reset_reachability();
      mark_my_descriptor_dirty("IP address changed");
    }
  }

  dns_servers_relaunch_checks();
}

/** Forget what we've learned about the correctness of our DNS servers, and
 * start learning again. */
void
dns_servers_relaunch_checks(void)
{
  if (server_mode(get_options())) {
    dns_reset_correctness_checks();
    time_to.check_for_correct_dns = 0;
  }
}

/** Called when we get a SIGHUP: reload configuration files and keys,
 * retry all connections, and so on. */
static int
do_hup(void)
{
  const or_options_t *options = get_options();

#ifdef USE_DMALLOC
  dmalloc_log_stats();
  dmalloc_log_changed(0, 1, 0, 0);
#endif

  log_notice(LD_GENERAL,"Received reload signal (hup). Reloading config and "
             "resetting internal state.");
  if (accounting_is_enabled(options))
    accounting_record_bandwidth_usage(time(NULL), get_or_state());

  router_reset_warnings();
  routerlist_reset_warnings();
  /* first, reload config variables, in case they've changed */
  if (options->ReloadTorrcOnSIGHUP) {
    /* no need to provide argc/v, they've been cached in init_from_config */
    if (options_init_from_torrc(0, NULL) < 0) {
      log_err(LD_CONFIG,"Reading config failed--see warnings above. "
              "For usage, try -h.");
      return -1;
    }
    options = get_options(); /* they have changed now */
    /* Logs are only truncated the first time they are opened, but were
       probably intended to be cleaned up on signal. */
    if (options->TruncateLogFile)
      truncate_logs();
  } else {
    char *msg = NULL;
    log_notice(LD_GENERAL, "Not reloading config file: the controller told "
               "us not to.");
    /* Make stuff get rescanned, reloaded, etc. */
    if (set_options((or_options_t*)options, &msg) < 0) {
      if (!msg)
        msg = tor_strdup("Unknown error");
      log_warn(LD_GENERAL, "Unable to re-set previous options: %s", msg);
      tor_free(msg);
    }
  }
  if (authdir_mode_handles_descs(options, -1)) {
    /* reload the approved-routers file */
    if (dirserv_load_fingerprint_file() < 0) {
      /* warnings are logged from dirserv_load_fingerprint_file() directly */
      log_info(LD_GENERAL, "Error reloading fingerprints. "
               "Continuing with old list.");
    }
  }

  /* Rotate away from the old dirty circuits. This has to be done
   * after we've read the new options, but before we start using
   * circuits for directory fetches. */
  circuit_mark_all_dirty_circs_as_unusable();

  /* retry appropriate downloads */
  router_reset_status_download_failures();
  router_reset_descriptor_download_failures();
  if (!options->DisableNetwork)
    update_networkstatus_downloads(time(NULL));

  /* We'll retry routerstatus downloads in about 10 seconds; no need to
   * force a retry there. */

  if (server_mode(options)) {
    /* Update cpuworker and dnsworker processes, so they get up-to-date
     * configuration options. */
    cpuworkers_rotate_keyinfo();
    dns_reset();
  }
  return 0;
}

/** Tor main loop. */
int
do_main_loop(void)
{
  time_t now;

  /* initialize dns resolve map, spawn workers if needed */
  if (dns_init() < 0) {
    if (get_options()->ServerDNSAllowBrokenConfig)
      log_warn(LD_GENERAL, "Couldn't set up any working nameservers. "
               "Network not up yet?  Will try again soon.");
    else {
      log_err(LD_GENERAL,"Error initializing dns subsystem; exiting.  To "
              "retry instead, set the ServerDNSAllowBrokenResolvConf option.");
    }
  }

#ifdef USE_BUFFEREVENTS
  log_warn(LD_GENERAL, "Tor was compiled with the --enable-bufferevents "
           "option. This is still experimental, and might cause strange "
           "bugs. If you want a more stable Tor, be sure to build without "
           "--enable-bufferevents.");
#endif

  handle_signals(1);

  /* load the private keys, if we're supposed to have them, and set up the
   * TLS context. */
  if (! client_identity_key_is_set()) {
    if (init_keys() < 0) {
      log_err(LD_BUG,"Error initializing keys; exiting");
      return -1;
    }
  }

  /* Set up our buckets */
  connection_bucket_init();
#ifndef USE_BUFFEREVENTS
  stats_prev_global_read_bucket = global_read_bucket;
  stats_prev_global_write_bucket = global_write_bucket;
#endif

  /* initialize the bootstrap status events to know we're starting up */
  control_event_bootstrap(BOOTSTRAP_STATUS_STARTING, 0);

  if (trusted_dirs_reload_certs()) {
    log_warn(LD_DIR,
             "Couldn't load all cached v3 certificates. Starting anyway.");
  }
  if (router_reload_consensus_networkstatus()) {
    return -1;
  }
  /* load the routers file, or assign the defaults. */
  if (router_reload_router_list()) {
    return -1;
  }
  /* load the networkstatuses. (This launches a download for new routers as
   * appropriate.)
   */
  now = time(NULL);
  directory_info_has_arrived(now, 1);

  if (server_mode(get_options())) {
    /* launch cpuworkers. Need to do this *after* we've read the onion key. */
    cpu_init();
  }

  /* set up once-a-second callback. */
  if (! second_timer) {
    struct timeval one_second;
    one_second.tv_sec = 1;
    one_second.tv_usec = 0;

    second_timer = periodic_timer_new(tor_libevent_get_base(),
                                      &one_second,
                                      second_elapsed_callback,
                                      NULL);
    tor_assert(second_timer);
  }

#ifdef HAVE_SYSTEMD_209
  uint64_t watchdog_delay;
  /* set up systemd watchdog notification. */
  if (sd_watchdog_enabled(1, &watchdog_delay) > 0) {
    if (! systemd_watchdog_timer) {
      struct timeval watchdog;
      /* The manager will "act on" us if we don't send them a notification
       * every 'watchdog_delay' microseconds.  So, send notifications twice
       * that often.  */
      watchdog_delay /= 2;
      watchdog.tv_sec = watchdog_delay  / 1000000;
      watchdog.tv_usec = watchdog_delay % 1000000;

      systemd_watchdog_timer = periodic_timer_new(tor_libevent_get_base(),
                                                  &watchdog,
                                                  systemd_watchdog_callback,
                                                  NULL);
      tor_assert(systemd_watchdog_timer);
    }
  }
#endif

#ifndef USE_BUFFEREVENTS
  if (!refill_timer) {
    struct timeval refill_interval;
    int msecs = get_options()->TokenBucketRefillInterval;

    refill_interval.tv_sec =  msecs/1000;
    refill_interval.tv_usec = (msecs%1000)*1000;

    refill_timer = periodic_timer_new(tor_libevent_get_base(),
                                      &refill_interval,
                                      refill_callback,
                                      NULL);
    tor_assert(refill_timer);
  }
#endif

#ifdef HAVE_SYSTEMD
  {
    const int r = sd_notify(0, "READY=1");
    if (r < 0) {
      log_warn(LD_GENERAL, "Unable to send readiness to systemd: %s",
               strerror(r));
    } else if (r > 0) {
      log_notice(LD_GENERAL, "Signaled readiness to systemd");
    } else {
      log_info(LD_GENERAL, "Systemd NOTIFY_SOCKET not present.");
    }
  }
#endif

  return run_main_loop_until_done();
}

/**
 * Run the main loop a single time. Return 0 for "exit"; -1 for "exit with
 * error", and 1 for "run this again."
 */
static int
run_main_loop_once(void)
{
  int loop_result;

  if (nt_service_is_stopping())
    return 0;

#ifndef _WIN32
  /* Make it easier to tell whether libevent failure is our fault or not. */
  errno = 0;
#endif
  /* All active linked conns should get their read events activated. */
  SMARTLIST_FOREACH(active_linked_connection_lst, connection_t *, conn,
                    event_active(conn->read_event, EV_READ, 1));
  called_loop_once = smartlist_len(active_linked_connection_lst) ? 1 : 0;

  update_approx_time(time(NULL));

  /* poll until we have an event, or the second ends, or until we have
   * some active linked connections to trigger events for. */
  loop_result = event_base_loop(tor_libevent_get_base(),
                                called_loop_once ? EVLOOP_ONCE : 0);

  /* let catch() handle things like ^c, and otherwise don't worry about it */
  if (loop_result < 0) {
    int e = tor_socket_errno(-1);
    /* let the program survive things like ^z */
    if (e != EINTR && !ERRNO_IS_EINPROGRESS(e)) {
      log_err(LD_NET,"libevent call with %s failed: %s [%d]",
              tor_libevent_get_method(), tor_socket_strerror(e), e);
      return -1;
#ifndef _WIN32
    } else if (e == EINVAL) {
      log_warn(LD_NET, "EINVAL from libevent: should you upgrade libevent?");
      if (got_libevent_error())
        return -1;
#endif
    } else {
      if (ERRNO_IS_EINPROGRESS(e))
        log_warn(LD_BUG,
                 "libevent call returned EINPROGRESS? Please report.");
      log_debug(LD_NET,"libevent call interrupted.");
      /* You can't trust the results of this poll(). Go back to the
       * top of the big for loop. */
      return 1;
    }
  }

  return 1;
}

/** Run the run_main_loop_once() function until it declares itself done,
 * and return its final return value.
 *
 * Shadow won't invoke this function, so don't fill it up with things.
 */
static int
run_main_loop_until_done(void)
{
  int loop_result = 1;
  do {
    loop_result = run_main_loop_once();
  } while (loop_result == 1);
  return loop_result;
}

#ifndef _WIN32 /* Only called when we're willing to use signals */
/** Libevent callback: invoked when we get a signal.
 */
static void
signal_callback(int fd, short events, void *arg)
{
  uintptr_t sig = (uintptr_t)arg;
  (void)fd;
  (void)events;

  process_signal(sig);
}
#endif

/** Do the work of acting on a signal received in <b>sig</b> */
void
process_signal(uintptr_t sig)
{
  switch (sig)
    {
    case SIGTERM:
      log_notice(LD_GENERAL,"Catching signal TERM, exiting cleanly.");
      tor_cleanup();
      exit(0);
      break;
    case SIGINT:
      if (!server_mode(get_options())) { /* do it now */
        log_notice(LD_GENERAL,"Interrupt: exiting cleanly.");
        tor_cleanup();
        exit(0);
      }
#ifdef HAVE_SYSTEMD
      sd_notify(0, "STOPPING=1");
#endif
      hibernate_begin_shutdown();
      break;
#ifdef SIGPIPE
    case SIGPIPE:
      log_debug(LD_GENERAL,"Caught SIGPIPE. Ignoring.");
      break;
#endif
    case SIGUSR1:
      /* prefer to log it at INFO, but make sure we always see it */
      dumpstats(get_min_log_level()<LOG_INFO ? get_min_log_level() : LOG_INFO);
      control_event_signal(sig);
      break;
    case SIGUSR2:
      switch_logs_debug();
      log_debug(LD_GENERAL,"Caught USR2, going to loglevel debug. "
                "Send HUP to change back.");
      control_event_signal(sig);
      break;
    case SIGHUP:
#ifdef HAVE_SYSTEMD
      sd_notify(0, "RELOADING=1");
#endif
      if (do_hup() < 0) {
        log_warn(LD_CONFIG,"Restart failed (config error?). Exiting.");
        tor_cleanup();
        exit(1);
      }
#ifdef HAVE_SYSTEMD
      sd_notify(0, "READY=1");
#endif
      control_event_signal(sig);
      break;
#ifdef SIGCHLD
    case SIGCHLD:
      notify_pending_waitpid_callbacks();
      break;
#endif
    case SIGNEWNYM: {
      time_t now = time(NULL);
      if (time_of_last_signewnym + MAX_SIGNEWNYM_RATE > now) {
        signewnym_is_pending = 1;
        log_notice(LD_CONTROL,
            "Rate limiting NEWNYM request: delaying by %d second(s)",
            (int)(MAX_SIGNEWNYM_RATE+time_of_last_signewnym-now));
      } else {
        signewnym_impl(now);
      }
      break;
    }
    case SIGCLEARDNSCACHE:
      addressmap_clear_transient();
      control_event_signal(sig);
      break;
    case SIGHEARTBEAT:
      log_heartbeat(time(NULL));
      control_event_signal(sig);
      break;
  }
}

/** Returns Tor's uptime. */
MOCK_IMPL(long,
get_uptime,(void))
{
  return stats_n_seconds_working;
}

extern uint64_t rephist_total_alloc;
extern uint32_t rephist_total_num;

/**
 * Write current memory usage information to the log.
 */
static void
dumpmemusage(int severity)
{
  connection_dump_buffer_mem_stats(severity);
  tor_log(severity, LD_GENERAL, "In rephist: "U64_FORMAT" used by %d Tors.",
      U64_PRINTF_ARG(rephist_total_alloc), rephist_total_num);
  dump_routerlist_mem_usage(severity);
  dump_cell_pool_usage(severity);
  dump_dns_mem_usage(severity);
  tor_log_mallinfo(severity);
}

/** Write all statistics to the log, with log level <b>severity</b>. Called
 * in response to a SIGUSR1. */
static void
dumpstats(int severity)
{
  time_t now = time(NULL);
  time_t elapsed;
  size_t rbuf_cap, wbuf_cap, rbuf_len, wbuf_len;

  tor_log(severity, LD_GENERAL, "Dumping stats:");

  SMARTLIST_FOREACH_BEGIN(connection_array, connection_t *, conn) {
    int i = conn_sl_idx;
    tor_log(severity, LD_GENERAL,
        "Conn %d (socket %d) type %d (%s), state %d (%s), created %d secs ago",
        i, (int)conn->s, conn->type, conn_type_to_string(conn->type),
        conn->state, conn_state_to_string(conn->type, conn->state),
        (int)(now - conn->timestamp_created));
    if (!connection_is_listener(conn)) {
      tor_log(severity,LD_GENERAL,
          "Conn %d is to %s:%d.", i,
          safe_str_client(conn->address),
          conn->port);
      tor_log(severity,LD_GENERAL,
          "Conn %d: %d bytes waiting on inbuf (len %d, last read %d secs ago)",
          i,
          (int)connection_get_inbuf_len(conn),
          (int)buf_allocation(conn->inbuf),
          (int)(now - conn->timestamp_lastread));
      tor_log(severity,LD_GENERAL,
          "Conn %d: %d bytes waiting on outbuf "
          "(len %d, last written %d secs ago)",i,
          (int)connection_get_outbuf_len(conn),
          (int)buf_allocation(conn->outbuf),
          (int)(now - conn->timestamp_lastwritten));
      if (conn->type == CONN_TYPE_OR) {
        or_connection_t *or_conn = TO_OR_CONN(conn);
        if (or_conn->tls) {
          tor_tls_get_buffer_sizes(or_conn->tls, &rbuf_cap, &rbuf_len,
                                   &wbuf_cap, &wbuf_len);
          tor_log(severity, LD_GENERAL,
              "Conn %d: %d/%d bytes used on OpenSSL read buffer; "
              "%d/%d bytes used on write buffer.",
              i, (int)rbuf_len, (int)rbuf_cap, (int)wbuf_len, (int)wbuf_cap);
        }
      }
    }
    circuit_dump_by_conn(conn, severity); /* dump info about all the circuits
                                           * using this conn */
  } SMARTLIST_FOREACH_END(conn);

  channel_dumpstats(severity);
  channel_listener_dumpstats(severity);

  tor_log(severity, LD_NET,
      "Cells processed: "U64_FORMAT" padding\n"
      "                 "U64_FORMAT" create\n"
      "                 "U64_FORMAT" created\n"
      "                 "U64_FORMAT" relay\n"
      "                        ("U64_FORMAT" relayed)\n"
      "                        ("U64_FORMAT" delivered)\n"
      "                 "U64_FORMAT" destroy",
      U64_PRINTF_ARG(stats_n_padding_cells_processed),
      U64_PRINTF_ARG(stats_n_create_cells_processed),
      U64_PRINTF_ARG(stats_n_created_cells_processed),
      U64_PRINTF_ARG(stats_n_relay_cells_processed),
      U64_PRINTF_ARG(stats_n_relay_cells_relayed),
      U64_PRINTF_ARG(stats_n_relay_cells_delivered),
      U64_PRINTF_ARG(stats_n_destroy_cells_processed));
  if (stats_n_data_cells_packaged)
    tor_log(severity,LD_NET,"Average packaged cell fullness: %2.3f%%",
        100*(U64_TO_DBL(stats_n_data_bytes_packaged) /
             U64_TO_DBL(stats_n_data_cells_packaged*RELAY_PAYLOAD_SIZE)) );
  if (stats_n_data_cells_received)
    tor_log(severity,LD_NET,"Average delivered cell fullness: %2.3f%%",
        100*(U64_TO_DBL(stats_n_data_bytes_received) /
             U64_TO_DBL(stats_n_data_cells_received*RELAY_PAYLOAD_SIZE)) );

  cpuworker_log_onionskin_overhead(severity, ONION_HANDSHAKE_TYPE_TAP, "TAP");
  cpuworker_log_onionskin_overhead(severity, ONION_HANDSHAKE_TYPE_NTOR,"ntor");

  if (now - time_of_process_start >= 0)
    elapsed = now - time_of_process_start;
  else
    elapsed = 0;

  if (elapsed) {
    tor_log(severity, LD_NET,
        "Average bandwidth: "U64_FORMAT"/%d = %d bytes/sec reading",
        U64_PRINTF_ARG(stats_n_bytes_read),
        (int)elapsed,
        (int) (stats_n_bytes_read/elapsed));
    tor_log(severity, LD_NET,
        "Average bandwidth: "U64_FORMAT"/%d = %d bytes/sec writing",
        U64_PRINTF_ARG(stats_n_bytes_written),
        (int)elapsed,
        (int) (stats_n_bytes_written/elapsed));
  }

  tor_log(severity, LD_NET, "--------------- Dumping memory information:");
  dumpmemusage(severity);

  rep_hist_dump_stats(now,severity);
  rend_service_dump_stats(severity);
  dump_pk_ops(severity);
  dump_distinct_digest_count(severity);
}

/** Called by exit() as we shut down the process.
 */
static void
exit_function(void)
{
  /* NOTE: If we ever daemonize, this gets called immediately.  That's
   * okay for now, because we only use this on Windows.  */
#ifdef _WIN32
  WSACleanup();
#endif
}

/** Set up the signal handlers for either parent or child. */
void
handle_signals(int is_parent)
{
#ifndef _WIN32 /* do signal stuff only on Unix */
  int i;
  static const int signals[] = {
    SIGINT,  /* do a controlled slow shutdown */
    SIGTERM, /* to terminate now */
    SIGPIPE, /* otherwise SIGPIPE kills us */
    SIGUSR1, /* dump stats */
    SIGUSR2, /* go to loglevel debug */
    SIGHUP,  /* to reload config, retry conns, etc */
#ifdef SIGXFSZ
    SIGXFSZ, /* handle file-too-big resource exhaustion */
#endif
    SIGCHLD, /* handle dns/cpu workers that exit */
    -1 };
  static struct event *signal_events[16]; /* bigger than it has to be. */
  if (is_parent) {
    for (i = 0; signals[i] >= 0; ++i) {
      signal_events[i] = tor_evsignal_new(
                       tor_libevent_get_base(), signals[i], signal_callback,
                       (void*)(uintptr_t)signals[i]);
      if (event_add(signal_events[i], NULL))
        log_warn(LD_BUG, "Error from libevent when adding event for signal %d",
                 signals[i]);
    }
  } else {
    struct sigaction action;
    action.sa_flags = 0;
    sigemptyset(&action.sa_mask);
    action.sa_handler = SIG_IGN;
    sigaction(SIGINT,  &action, NULL);
    sigaction(SIGTERM, &action, NULL);
    sigaction(SIGPIPE, &action, NULL);
    sigaction(SIGUSR1, &action, NULL);
    sigaction(SIGUSR2, &action, NULL);
    sigaction(SIGHUP,  &action, NULL);
#ifdef SIGXFSZ
    sigaction(SIGXFSZ, &action, NULL);
#endif
  }
#else /* MS windows */
  (void)is_parent;
#endif /* signal stuff */
}

/** Main entry point for the Tor command-line client.
 */
int
tor_init(int argc, char *argv[])
{
  char progname[256];
  int quiet = 0;

  time_of_process_start = time(NULL);
  init_connection_lists();
  /* Have the log set up with our application name. */
  tor_snprintf(progname, sizeof(progname), "Tor %s", get_version());
  log_set_application_name(progname);

  /* Set up the crypto nice and early */
  if (crypto_early_init() < 0) {
    log_err(LD_GENERAL, "Unable to initialize the crypto subsystem!");
    return 1;
  }

  /* Initialize the history structures. */
  rep_hist_init();
  /* Initialize the service cache. */
  rend_cache_init();
  addressmap_init(); /* Init the client dns cache. Do it always, since it's
                      * cheap. */

  {
  /* We search for the "quiet" option first, since it decides whether we
   * will log anything at all to the command line. */
    config_line_t *opts = NULL, *cmdline_opts = NULL;
    const config_line_t *cl;
    (void) config_parse_commandline(argc, argv, 1, &opts, &cmdline_opts);
    for (cl = cmdline_opts; cl; cl = cl->next) {
      if (!strcmp(cl->key, "--hush"))
        quiet = 1;
      if (!strcmp(cl->key, "--quiet") ||
          !strcmp(cl->key, "--dump-config"))
        quiet = 2;
      /* The following options imply --hush */
      if (!strcmp(cl->key, "--version") || !strcmp(cl->key, "--digests") ||
          !strcmp(cl->key, "--list-torrc-options") ||
          !strcmp(cl->key, "--library-versions") ||
          !strcmp(cl->key, "--hash-password") ||
          !strcmp(cl->key, "-h") || !strcmp(cl->key, "--help")) {
        if (quiet < 1)
          quiet = 1;
      }
    }
    config_free_lines(opts);
    config_free_lines(cmdline_opts);
  }

 /* give it somewhere to log to initially */
  switch (quiet) {
    case 2:
      /* no initial logging */
      break;
    case 1:
      add_temp_log(LOG_WARN);
      break;
    default:
      add_temp_log(LOG_NOTICE);
  }
  quiet_level = quiet;

  {
    const char *version = get_version();
    const char *bev_str =
#ifdef USE_BUFFEREVENTS
      "(with bufferevents) ";
#else
      "";
#endif
    log_notice(LD_GENERAL, "Tor v%s %srunning on %s with Libevent %s, "
               "OpenSSL %s and Zlib %s.", version, bev_str,
               get_uname(),
               tor_libevent_get_version_str(),
               crypto_openssl_get_version_str(),
               tor_zlib_get_version_str());

    log_notice(LD_GENERAL, "Tor can't help you if you use it wrong! "
               "Learn how to be safe at "
               "https://www.torproject.org/download/download#warning");

    if (strstr(version, "alpha") || strstr(version, "beta"))
      log_notice(LD_GENERAL, "This version is not a stable Tor release. "
                 "Expect more bugs than usual.");
  }

#ifdef NON_ANONYMOUS_MODE_ENABLED
  log_warn(LD_GENERAL, "This copy of Tor was compiled to run in a "
      "non-anonymous mode. It will provide NO ANONYMITY.");
#endif

  if (network_init()<0) {
    log_err(LD_BUG,"Error initializing network; exiting.");
    return -1;
  }
  atexit(exit_function);

  if (options_init_from_torrc(argc,argv) < 0) {
    log_err(LD_CONFIG,"Reading config failed--see warnings above.");
    return -1;
  }

#ifndef _WIN32
  if (geteuid()==0)
    log_warn(LD_GENERAL,"You are running Tor as root. You don't need to, "
             "and you probably shouldn't.");
#endif

  if (crypto_global_init(get_options()->HardwareAccel,
                         get_options()->AccelName,
                         get_options()->AccelDir)) {
    log_err(LD_BUG, "Unable to initialize OpenSSL. Exiting.");
    return -1;
  }
  stream_choice_seed_weak_rng();
  if (tor_init_libevent_rng() < 0) {
    log_warn(LD_NET, "Problem initializing libevent RNG.");
  }

  return 0;
}

/** A lockfile structure, used to prevent two Tors from messing with the
 * data directory at once.  If this variable is non-NULL, we're holding
 * the lockfile. */
static tor_lockfile_t *lockfile = NULL;

/** Try to grab the lock file described in <b>options</b>, if we do not
 * already have it.  If <b>err_if_locked</b> is true, warn if somebody else is
 * holding the lock, and exit if we can't get it after waiting.  Otherwise,
 * return -1 if we can't get the lockfile.  Return 0 on success.
 */
int
try_locking(const or_options_t *options, int err_if_locked)
{
  if (lockfile)
    return 0;
  else {
    char *fname = options_get_datadir_fname2_suffix(options, "lock",NULL,NULL);
    int already_locked = 0;
    tor_lockfile_t *lf = tor_lockfile_lock(fname, 0, &already_locked);
    tor_free(fname);
    if (!lf) {
      if (err_if_locked && already_locked) {
        int r;
        log_warn(LD_GENERAL, "It looks like another Tor process is running "
                 "with the same data directory.  Waiting 5 seconds to see "
                 "if it goes away.");
#ifndef _WIN32
        sleep(5);
#else
        Sleep(5000);
#endif
        r = try_locking(options, 0);
        if (r<0) {
          log_err(LD_GENERAL, "No, it's still there.  Exiting.");
          exit(0);
        }
        return r;
      }
      return -1;
    }
    lockfile = lf;
    return 0;
  }
}

/** Return true iff we've successfully acquired the lock file. */
int
have_lockfile(void)
{
  return lockfile != NULL;
}

/** If we have successfully acquired the lock file, release it. */
void
release_lockfile(void)
{
  if (lockfile) {
    tor_lockfile_unlock(lockfile);
    lockfile = NULL;
  }
}

/** Free all memory that we might have allocated somewhere.
 * If <b>postfork</b>, we are a worker process and we want to free
 * only the parts of memory that we won't touch. If !<b>postfork</b>,
 * Tor is shutting down and we should free everything.
 *
 * Helps us find the real leaks with dmalloc and the like. Also valgrind
 * should then report 0 reachable in its leak report (in an ideal world --
 * in practice libevent, SSL, libc etc never quite free everything). */
void
tor_free_all(int postfork)
{
  if (!postfork) {
    evdns_shutdown(1);
  }
  geoip_free_all();
  dirvote_free_all();
  routerlist_free_all();
  networkstatus_free_all();
  addressmap_free_all();
  dirserv_free_all();
  rend_service_free_all();
  rend_cache_free_all();
  rend_service_authorization_free_all();
  rep_hist_free_all();
  dns_free_all();
  clear_pending_onions();
  circuit_free_all();
  entry_guards_free_all();
  pt_free_all();
  channel_tls_free_all();
  channel_free_all();
  connection_free_all();
  scheduler_free_all();
  memarea_clear_freelist();
  nodelist_free_all();
  microdesc_free_all();
  ext_orport_free_all();
  control_free_all();
  sandbox_free_getaddrinfo_cache();
  if (!postfork) {
    config_free_all();
    or_state_free_all();
    router_free_all();
    policies_free_all();
  }
  if (!postfork) {
    tor_tls_free_all();
#ifndef _WIN32
    tor_getpwnam(NULL);
#endif
  }
  /* stuff in main.c */

  smartlist_free(connection_array);
  smartlist_free(closeable_connection_lst);
  smartlist_free(active_linked_connection_lst);
  periodic_timer_free(second_timer);
#ifndef USE_BUFFEREVENTS
  periodic_timer_free(refill_timer);
#endif

  if (!postfork) {
    release_lockfile();
  }
  /* Stuff in util.c and address.c*/
  if (!postfork) {
    escaped(NULL);
    esc_router_info(NULL);
    logs_free_all(); /* free log strings. do this last so logs keep working. */
  }
}

/** Do whatever cleanup is necessary before shutting Tor down. */
void
tor_cleanup(void)
{
  const or_options_t *options = get_options();
  if (options->command == CMD_RUN_TOR) {
    time_t now = time(NULL);
    /* Remove our pid file. We don't care if there was an error when we
     * unlink, nothing we could do about it anyways. */
    if (options->PidFile) {
      if (unlink(options->PidFile) != 0) {
        log_warn(LD_FS, "Couldn't unlink pid file %s: %s",
                 options->PidFile, strerror(errno));
      }
    }
    if (options->ControlPortWriteToFile) {
      if (unlink(options->ControlPortWriteToFile) != 0) {
        log_warn(LD_FS, "Couldn't unlink control port file %s: %s",
                 options->ControlPortWriteToFile,
                 strerror(errno));
      }
    }
    if (accounting_is_enabled(options))
      accounting_record_bandwidth_usage(now, get_or_state());
    or_state_mark_dirty(get_or_state(), 0); /* force an immediate save. */
    or_state_save(now);
    if (authdir_mode_tests_reachability(options))
      rep_hist_record_mtbf_data(now, 0);
  }
#ifdef USE_DMALLOC
  dmalloc_log_stats();
#endif
  tor_free_all(0); /* We could move tor_free_all back into the ifdef below
                      later, if it makes shutdown unacceptably slow.  But for
                      now, leave it here: it's helped us catch bugs in the
                      past. */
  crypto_global_cleanup();
#ifdef USE_DMALLOC
  dmalloc_log_unfreed();
  dmalloc_shutdown();
#endif
}

/** Read/create keys as needed, and echo our fingerprint to stdout. */
static int
do_list_fingerprint(void)
{
  char buf[FINGERPRINT_LEN+1];
  crypto_pk_t *k;
  const char *nickname = get_options()->Nickname;
  if (!server_mode(get_options())) {
    log_err(LD_GENERAL,
            "Clients don't have long-term identity keys. Exiting.");
    return -1;
  }
  tor_assert(nickname);
  if (init_keys() < 0) {
    log_err(LD_BUG,"Error initializing keys; can't display fingerprint");
    return -1;
  }
  if (!(k = get_server_identity_key())) {
    log_err(LD_GENERAL,"Error: missing identity key.");
    return -1;
  }
  if (crypto_pk_get_fingerprint(k, buf, 1)<0) {
    log_err(LD_BUG, "Error computing fingerprint");
    return -1;
  }
  printf("%s %s\n", nickname, buf);
  return 0;
}

/** Entry point for password hashing: take the desired password from
 * the command line, and print its salted hash to stdout. **/
static void
do_hash_password(void)
{

  char output[256];
  char key[S2K_RFC2440_SPECIFIER_LEN+DIGEST_LEN];

  crypto_rand(key, S2K_RFC2440_SPECIFIER_LEN-1);
  key[S2K_RFC2440_SPECIFIER_LEN-1] = (uint8_t)96; /* Hash 64 K of data. */
  secret_to_key_rfc2440(key+S2K_RFC2440_SPECIFIER_LEN, DIGEST_LEN,
                get_options()->command_arg, strlen(get_options()->command_arg),
                key);
  base16_encode(output, sizeof(output), key, sizeof(key));
  printf("16:%s\n",output);
}

/** Entry point for configuration dumping: write the configuration to
 * stdout. */
static int
do_dump_config(void)
{
  const or_options_t *options = get_options();
  const char *arg = options->command_arg;
  int how;
  char *opts;

  if (!strcmp(arg, "short")) {
    how = OPTIONS_DUMP_MINIMAL;
  } else if (!strcmp(arg, "non-builtin")) {
    how = OPTIONS_DUMP_DEFAULTS;
  } else if (!strcmp(arg, "full")) {
    how = OPTIONS_DUMP_ALL;
  } else {
    fprintf(stderr, "No valid argument to --dump-config found!\n");
    fprintf(stderr, "Please select 'short', 'non-builtin', or 'full'.\n");

    return -1;
  }

  opts = options_dump(options, how);
  printf("%s", opts);
  tor_free(opts);

  return 0;
}

static void
init_addrinfo(void)
{
  char hname[256];

  // host name to sandbox
  gethostname(hname, sizeof(hname));
  sandbox_add_addrinfo(hname);
}

static sandbox_cfg_t*
sandbox_init_filter(void)
{
  const or_options_t *options = get_options();
  sandbox_cfg_t *cfg = sandbox_cfg_new();
  int i;

  sandbox_cfg_allow_openat_filename(&cfg,
      get_datadir_fname("cached-status"));

#define OPEN(name)                              \
  sandbox_cfg_allow_open_filename(&cfg, tor_strdup(name))

#define OPEN_DATADIR(name)                      \
  sandbox_cfg_allow_open_filename(&cfg, get_datadir_fname(name))

#define OPEN_DATADIR2(name, name2)                       \
  sandbox_cfg_allow_open_filename(&cfg, get_datadir_fname2((name), (name2)))

#define OPEN_DATADIR_SUFFIX(name, suffix) do {  \
    OPEN_DATADIR(name);                         \
    OPEN_DATADIR(name suffix);                  \
  } while (0)

#define OPEN_DATADIR2_SUFFIX(name, name2, suffix) do {  \
    OPEN_DATADIR2(name, name2);                         \
    OPEN_DATADIR2(name, name2 suffix);                  \
  } while (0)

  OPEN_DATADIR_SUFFIX("cached-certs", ".tmp");
  OPEN_DATADIR_SUFFIX("cached-consensus", ".tmp");
  OPEN_DATADIR_SUFFIX("unverified-consensus", ".tmp");
  OPEN_DATADIR_SUFFIX("unverified-microdesc-consensus", ".tmp");
  OPEN_DATADIR_SUFFIX("cached-microdesc-consensus", ".tmp");
  OPEN_DATADIR_SUFFIX("cached-microdescs", ".tmp");
  OPEN_DATADIR_SUFFIX("cached-microdescs.new", ".tmp");
  OPEN_DATADIR_SUFFIX("cached-descriptors", ".tmp");
  OPEN_DATADIR_SUFFIX("cached-descriptors.new", ".tmp");
  OPEN_DATADIR("cached-descriptors.tmp.tmp");
  OPEN_DATADIR_SUFFIX("cached-extrainfo", ".tmp");
  OPEN_DATADIR_SUFFIX("cached-extrainfo.new", ".tmp");
  OPEN_DATADIR("cached-extrainfo.tmp.tmp");
  OPEN_DATADIR_SUFFIX("state", ".tmp");
  OPEN_DATADIR_SUFFIX("unparseable-desc", ".tmp");
  OPEN_DATADIR_SUFFIX("v3-status-votes", ".tmp");
  OPEN("/dev/srandom");
  OPEN("/dev/urandom");
  OPEN("/dev/random");
  OPEN("/etc/hosts");
  OPEN("/proc/meminfo");

  if (options->ServerDNSResolvConfFile)
    sandbox_cfg_allow_open_filename(&cfg,
                                tor_strdup(options->ServerDNSResolvConfFile));
  else
    sandbox_cfg_allow_open_filename(&cfg, tor_strdup("/etc/resolv.conf"));

  for (i = 0; i < 2; ++i) {
    if (get_torrc_fname(i)) {
      sandbox_cfg_allow_open_filename(&cfg, tor_strdup(get_torrc_fname(i)));
    }
  }

#define RENAME_SUFFIX(name, suffix)        \
  sandbox_cfg_allow_rename(&cfg,           \
      get_datadir_fname(name suffix),      \
      get_datadir_fname(name))

#define RENAME_SUFFIX2(prefix, name, suffix) \
  sandbox_cfg_allow_rename(&cfg,                                        \
                           get_datadir_fname2(prefix, name suffix),     \
                           get_datadir_fname2(prefix, name))

  RENAME_SUFFIX("cached-certs", ".tmp");
  RENAME_SUFFIX("cached-consensus", ".tmp");
  RENAME_SUFFIX("unverified-consensus", ".tmp");
  RENAME_SUFFIX("unverified-microdesc-consensus", ".tmp");
  RENAME_SUFFIX("cached-microdesc-consensus", ".tmp");
  RENAME_SUFFIX("cached-microdescs", ".tmp");
  RENAME_SUFFIX("cached-microdescs", ".new");
  RENAME_SUFFIX("cached-microdescs.new", ".tmp");
  RENAME_SUFFIX("cached-descriptors", ".tmp");
  RENAME_SUFFIX("cached-descriptors", ".new");
  RENAME_SUFFIX("cached-descriptors.new", ".tmp");
  RENAME_SUFFIX("cached-extrainfo", ".tmp");
  RENAME_SUFFIX("cached-extrainfo", ".new");
  RENAME_SUFFIX("cached-extrainfo.new", ".tmp");
  RENAME_SUFFIX("state", ".tmp");
  RENAME_SUFFIX("unparseable-desc", ".tmp");
  RENAME_SUFFIX("v3-status-votes", ".tmp");

#define STAT_DATADIR(name)                      \
  sandbox_cfg_allow_stat_filename(&cfg, get_datadir_fname(name))

#define STAT_DATADIR2(name, name2)                                      \
  sandbox_cfg_allow_stat_filename(&cfg, get_datadir_fname2((name), (name2)))

  STAT_DATADIR(NULL);
  STAT_DATADIR("lock");
  STAT_DATADIR("state");
  STAT_DATADIR("router-stability");
  STAT_DATADIR("cached-extrainfo.new");

  {
    smartlist_t *files = smartlist_new();
    tor_log_get_logfile_names(files);
    SMARTLIST_FOREACH(files, char *, file_name, {
      /* steals reference */
      sandbox_cfg_allow_open_filename(&cfg, file_name);
    });
    smartlist_free(files);
  }

  {
    smartlist_t *files = smartlist_new();
    smartlist_t *dirs = smartlist_new();
    rend_services_add_filenames_to_lists(files, dirs);
    SMARTLIST_FOREACH(files, char *, file_name, {
      char *tmp_name = NULL;
      tor_asprintf(&tmp_name, "%s.tmp", file_name);
      sandbox_cfg_allow_rename(&cfg,
                               tor_strdup(tmp_name), tor_strdup(file_name));
      /* steals references */
      sandbox_cfg_allow_open_filename(&cfg, file_name);
      sandbox_cfg_allow_open_filename(&cfg, tmp_name);
    });
    SMARTLIST_FOREACH(dirs, char *, dir, {
      /* steals reference */
      sandbox_cfg_allow_stat_filename(&cfg, dir);
    });
    smartlist_free(files);
    smartlist_free(dirs);
  }

  {
    char *fname;
    if ((fname = get_controller_cookie_file_name())) {
      sandbox_cfg_allow_open_filename(&cfg, fname);
    }
    if ((fname = get_ext_or_auth_cookie_file_name())) {
      sandbox_cfg_allow_open_filename(&cfg, fname);
    }
  }

  if (options->DirPortFrontPage) {
    sandbox_cfg_allow_open_filename(&cfg,
                                    tor_strdup(options->DirPortFrontPage));
  }

  // orport
  if (server_mode(get_options())) {

    OPEN_DATADIR2_SUFFIX("keys", "secret_id_key", "tmp");
    OPEN_DATADIR2_SUFFIX("keys", "secret_onion_key", ".tmp");
    OPEN_DATADIR2_SUFFIX("keys", "secret_onion_key_ntor", ".tmp");
    OPEN_DATADIR2("keys", "secret_id_key.old");
    OPEN_DATADIR2("keys", "secret_onion_key.old");
    OPEN_DATADIR2("keys", "secret_onion_key_ntor.old");

    OPEN_DATADIR2_SUFFIX("stats", "bridge-stats", ".tmp");
    OPEN_DATADIR2_SUFFIX("stats", "dirreq-stats", ".tmp");

    OPEN_DATADIR2_SUFFIX("stats", "entry-stats", ".tmp");
    OPEN_DATADIR2_SUFFIX("stats", "exit-stats", ".tmp");
    OPEN_DATADIR2_SUFFIX("stats", "buffer-stats", ".tmp");
    OPEN_DATADIR2_SUFFIX("stats", "conn-stats", ".tmp");

    OPEN_DATADIR("approved-routers");
    OPEN_DATADIR_SUFFIX("fingerprint", ".tmp");
    OPEN_DATADIR_SUFFIX("hashed-fingerprint", ".tmp");
    OPEN_DATADIR_SUFFIX("router-stability", ".tmp");

    OPEN("/etc/resolv.conf");

    RENAME_SUFFIX("fingerprint", ".tmp");
    RENAME_SUFFIX2("keys", "secret_onion_key_ntor", ".tmp");
    RENAME_SUFFIX2("keys", "secret_id_key", ".tmp");
    RENAME_SUFFIX2("keys", "secret_id_key.old", ".tmp");
    RENAME_SUFFIX2("keys", "secret_onion_key", ".tmp");
    RENAME_SUFFIX2("keys", "secret_onion_key.old", ".tmp");
    RENAME_SUFFIX2("stats", "bridge-stats", ".tmp");
    RENAME_SUFFIX2("stats", "dirreq-stats", ".tmp");
    RENAME_SUFFIX2("stats", "entry-stats", ".tmp");
    RENAME_SUFFIX2("stats", "exit-stats", ".tmp");
    RENAME_SUFFIX2("stats", "buffer-stats", ".tmp");
    RENAME_SUFFIX2("stats", "conn-stats", ".tmp");
    RENAME_SUFFIX("hashed-fingerprint", ".tmp");
    RENAME_SUFFIX("router-stability", ".tmp");

    sandbox_cfg_allow_rename(&cfg,
             get_datadir_fname2("keys", "secret_onion_key"),
             get_datadir_fname2("keys", "secret_onion_key.old"));
    sandbox_cfg_allow_rename(&cfg,
             get_datadir_fname2("keys", "secret_onion_key_ntor"),
             get_datadir_fname2("keys", "secret_onion_key_ntor.old"));

    STAT_DATADIR("keys");
    STAT_DATADIR("stats");
    STAT_DATADIR2("stats", "dirreq-stats");
  }

  init_addrinfo();

  return cfg;
}

/** Main entry point for the Tor process.  Called from main(). */
/* This function is distinct from main() only so we can link main.c into
 * the unittest binary without conflicting with the unittests' main. */
int
tor_main(int argc, char *argv[])
{
  int result = 0;

#ifdef _WIN32
  /* Call SetProcessDEPPolicy to permanently enable DEP.
     The function will not resolve on earlier versions of Windows,
     and failure is not dangerous. */
  HMODULE hMod = GetModuleHandleA("Kernel32.dll");
  if (hMod) {
    typedef BOOL (WINAPI *PSETDEP)(DWORD);
    PSETDEP setdeppolicy = (PSETDEP)GetProcAddress(hMod,
                           "SetProcessDEPPolicy");
    if (setdeppolicy) setdeppolicy(1); /* PROCESS_DEP_ENABLE */
  }
#endif

  configure_backtrace_handler(get_version());

  update_approx_time(time(NULL));
  tor_threads_init();
  init_logging(0);
#ifdef USE_DMALLOC
  {
    /* Instruct OpenSSL to use our internal wrappers for malloc,
       realloc and free. */
    int r = CRYPTO_set_mem_ex_functions(tor_malloc_, tor_realloc_, tor_free_);
    tor_assert(r);
  }
#endif
#ifdef NT_SERVICE
  {
     int done = 0;
     result = nt_service_parse_options(argc, argv, &done);
     if (done) return result;
  }
#endif
  if (tor_init(argc, argv)<0)
    return -1;

  if (get_options()->Sandbox && get_options()->command == CMD_RUN_TOR) {
    sandbox_cfg_t* cfg = sandbox_init_filter();

    if (sandbox_init(cfg)) {
      log_err(LD_BUG,"Failed to create syscall sandbox filter");
      return -1;
    }

    // registering libevent rng
#ifdef HAVE_EVUTIL_SECURE_RNG_SET_URANDOM_DEVICE_FILE
    evutil_secure_rng_set_urandom_device_file(
        (char*) sandbox_intern_string("/dev/urandom"));
#endif
  }

  switch (get_options()->command) {
  case CMD_RUN_TOR:
#ifdef NT_SERVICE
    nt_service_set_state(SERVICE_RUNNING);
#endif
    result = do_main_loop();
    break;
  case CMD_LIST_FINGERPRINT:
    result = do_list_fingerprint();
    break;
  case CMD_HASH_PASSWORD:
    do_hash_password();
    result = 0;
    break;
  case CMD_VERIFY_CONFIG:
    if (quiet_level == 0)
      printf("Configuration was valid\n");
    result = 0;
    break;
  case CMD_DUMP_CONFIG:
    result = do_dump_config();
    break;
  case CMD_RUN_UNITTESTS: /* only set by test.c */
  default:
    log_warn(LD_BUG,"Illegal command number %d: internal error.",
             get_options()->command);
    result = -1;
  }
  tor_cleanup();
  return result;
}
<|MERGE_RESOLUTION|>--- conflicted
+++ resolved
@@ -1205,7 +1205,6 @@
   time_t check_v3_certificate;
   time_t check_listeners;
   time_t download_networkstatus;
-  time_t shrink_memory;
   time_t try_getting_descriptors;
   time_t reset_descriptor_failures;
   time_t add_entropy;
@@ -1254,26 +1253,6 @@
 static void
 run_scheduled_events(time_t now)
 {
-<<<<<<< HEAD
-  static time_t last_rotated_x509_certificate = 0;
-  static time_t time_to_check_v3_certificate = 0;
-  static time_t time_to_check_listeners = 0;
-  static time_t time_to_download_networkstatus = 0;
-  static time_t time_to_try_getting_descriptors = 0;
-  static time_t time_to_reset_descriptor_failures = 0;
-  static time_t time_to_add_entropy = 0;
-  static time_t time_to_write_bridge_status_file = 0;
-  static time_t time_to_downrate_stability = 0;
-  static time_t time_to_save_stability = 0;
-  static time_t time_to_clean_caches = 0;
-  static time_t time_to_recheck_bandwidth = 0;
-  static time_t time_to_check_for_expired_networkstatus = 0;
-  static time_t time_to_write_stats_files = 0;
-  static time_t time_to_write_bridge_stats = 0;
-  static time_t time_to_check_port_forwarding = 0;
-  static time_t time_to_launch_reachability_tests = 0;
-=======
->>>>>>> 56061976
   static int should_init_bridge_stats = 1;
   const or_options_t *options = get_options();
 
@@ -1608,25 +1587,6 @@
   for (i=0;i<smartlist_len(connection_array);i++) {
     run_connection_housekeeping(i, now);
   }
-<<<<<<< HEAD
-=======
-  if (time_to.shrink_memory < now) {
-    SMARTLIST_FOREACH(connection_array, connection_t *, conn, {
-        if (conn->outbuf)
-          buf_shrink(conn->outbuf);
-        if (conn->inbuf)
-          buf_shrink(conn->inbuf);
-      });
-#ifdef ENABLE_MEMPOOL
-    clean_cell_pool();
-#endif /* ENABLE_MEMPOOL */
-    buf_shrink_freelists(0);
-/** How often do we check buffers and pools for empty space that can be
- * deallocated? */
-#define MEM_SHRINK_INTERVAL (60)
-    time_to.shrink_memory = now + MEM_SHRINK_INTERVAL;
-  }
->>>>>>> 56061976
 
   /* 6. And remove any marked circuits... */
   circuit_close_all_marked();
