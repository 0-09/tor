/* Copyright (c) 2016-2019, The Tor Project, Inc. */
/* See LICENSE for licensing information */

/**
 * \file parsecommon.c
 * \brief Common code to parse and validate various type of descriptors.
 **/

#include "feature/dirparse/parsecommon.h"
#include "lib/log/log.h"
#include "lib/log/util_bug.h"
#include "lib/encoding/binascii.h"
#include "lib/container/smartlist.h"
#include "lib/string/util_string.h"
#include "lib/string/printf.h"
#include "lib/memarea/memarea.h"
#include "lib/crypt_ops/crypto_rsa.h"
#include "lib/ctime/di_ops.h"

#include <string.h>

#define MIN_ANNOTATION A_PURPOSE
#define MAX_ANNOTATION A_UNKNOWN_

#define ALLOC_ZERO(sz) memarea_alloc_zero(area,sz)
#define ALLOC(sz) memarea_alloc(area,sz)
#define STRDUP(str) memarea_strdup(area,str)
#define STRNDUP(str,n) memarea_strndup(area,(str),(n))

#define RET_ERR(msg)                                               \
  STMT_BEGIN                                                       \
    if (tok) token_clear(tok);                                      \
    tok = ALLOC_ZERO(sizeof(directory_token_t));                   \
    tok->tp = ERR_;                                                \
    tok->error = STRDUP(msg);                                      \
    goto done_tokenizing;                                          \
  STMT_END

/** Free all resources allocated for <b>tok</b> */
void
token_clear(directory_token_t *tok)
{
  if (tok->key)
    crypto_pk_free(tok->key);
}

/** Read all tokens from a string between <b>start</b> and <b>end</b>, and add
 * them to <b>out</b>.  Parse according to the token rules in <b>table</b>.
 * Caller must free tokens in <b>out</b>.  If <b>end</b> is NULL, use the
 * entire string.
 */
int
tokenize_string(memarea_t *area,
                const char *start, const char *end, smartlist_t *out,
                const token_rule_t *table, int flags)
{
  const char **s;
  directory_token_t *tok = NULL;
  int counts[NIL_];
  int i;
  int first_nonannotation;
  int prev_len = smartlist_len(out);
  tor_assert(area);

  s = &start;
  if (!end) {
    end = start+strlen(start);
  } else {
    /* it's only meaningful to check for nuls if we got an end-of-string ptr */
    if (memchr(start, '\0', end-start)) {
      log_warn(LD_DIR, "parse error: internal NUL character.");
      return -1;
    }
  }
  for (i = 0; i < NIL_; ++i)
    counts[i] = 0;

  SMARTLIST_FOREACH(out, const directory_token_t *, t, ++counts[t->tp]);

  while (*s < end && (!tok || tok->tp != EOF_)) {
    tok = get_next_token(area, s, end, table);
    if (tok->tp == ERR_) {
      log_warn(LD_DIR, "parse error: %s", tok->error);
      token_clear(tok);
      return -1;
    }
    ++counts[tok->tp];
    smartlist_add(out, tok);
    *s = eat_whitespace_eos(*s, end);
  }

  if (flags & TS_NOCHECK)
    return 0;

  if ((flags & TS_ANNOTATIONS_OK)) {
    first_nonannotation = -1;
    for (i = 0; i < smartlist_len(out); ++i) {
      tok = smartlist_get(out, i);
      if (tok->tp < MIN_ANNOTATION || tok->tp > MAX_ANNOTATION) {
        first_nonannotation = i;
        break;
      }
    }
    if (first_nonannotation < 0) {
      log_warn(LD_DIR, "parse error: item contains only annotations");
      return -1;
    }
    for (i=first_nonannotation;  i < smartlist_len(out); ++i) {
      tok = smartlist_get(out, i);
      if (tok->tp >= MIN_ANNOTATION && tok->tp <= MAX_ANNOTATION) {
        log_warn(LD_DIR, "parse error: Annotations mixed with keywords");
        return -1;
      }
    }
    if ((flags & TS_NO_NEW_ANNOTATIONS)) {
      if (first_nonannotation != prev_len) {
        log_warn(LD_DIR, "parse error: Unexpected annotations.");
        return -1;
      }
    }
  } else {
    for (i=0;  i < smartlist_len(out); ++i) {
      tok = smartlist_get(out, i);
      if (tok->tp >= MIN_ANNOTATION && tok->tp <= MAX_ANNOTATION) {
        log_warn(LD_DIR, "parse error: no annotations allowed.");
        return -1;
      }
    }
    first_nonannotation = 0;
  }
  for (i = 0; table[i].t; ++i) {
    if (counts[table[i].v] < table[i].min_cnt) {
      log_warn(LD_DIR, "Parse error: missing %s element.", table[i].t);
      return -1;
    }
    if (counts[table[i].v] > table[i].max_cnt) {
      log_warn(LD_DIR, "Parse error: too many %s elements.", table[i].t);
      return -1;
    }
    if (table[i].pos & AT_START) {
      if (smartlist_len(out) < 1 ||
          (tok = smartlist_get(out, first_nonannotation))->tp != table[i].v) {
        log_warn(LD_DIR, "Parse error: first item is not %s.", table[i].t);
        return -1;
      }
    }
    if (table[i].pos & AT_END) {
      if (smartlist_len(out) < 1 ||
          (tok = smartlist_get(out, smartlist_len(out)-1))->tp != table[i].v) {
        log_warn(LD_DIR, "Parse error: last item is not %s.", table[i].t);
        return -1;
      }
    }
  }
  return 0;
}

/** Helper: parse space-separated arguments from the string <b>s</b> ending at
 * <b>eol</b>, and store them in the args field of <b>tok</b>.  Store the
 * number of parsed elements into the n_args field of <b>tok</b>.  Allocate
 * all storage in <b>area</b>.  Return the number of arguments parsed, or
 * return -1 if there was an insanely high number of arguments. */
static inline int
get_token_arguments(memarea_t *area, directory_token_t *tok,
                    const char *s, const char *eol)
{
/** Largest number of arguments we'll accept to any token, ever. */
#define MAX_ARGS 512
  char *mem = memarea_strndup(area, s, eol-s);
  char *cp = mem;
  int j = 0;
  char *args[MAX_ARGS];
  while (*cp) {
    if (j == MAX_ARGS)
      return -1;
    args[j++] = cp;
    cp = (char*)find_whitespace(cp);
    if (!cp || !*cp)
      break; /* End of the line. */
    *cp++ = '\0';
    cp = (char*)eat_whitespace(cp);
  }
  tok->n_args = j;
  tok->args = memarea_memdup(area, args, j*sizeof(char*));
  return j;
#undef MAX_ARGS
}

/** Helper: make sure that the token <b>tok</b> with keyword <b>kwd</b> obeys
 * the object syntax of <b>o_syn</b>.  Allocate all storage in <b>area</b>.
 * Return <b>tok</b> on success, or a new ERR_ token if the token didn't
 * conform to the syntax we wanted.
 **/
static inline directory_token_t *
token_check_object(memarea_t *area, const char *kwd,
                   directory_token_t *tok, obj_syntax o_syn)
{
  char ebuf[128];
  switch (o_syn) {
    case NO_OBJ:
      /* No object is allowed for this token. */
      if (tok->object_body) {
        tor_snprintf(ebuf, sizeof(ebuf), "Unexpected object for %s", kwd);
        RET_ERR(ebuf);
      }
      if (tok->key) {
        tor_snprintf(ebuf, sizeof(ebuf), "Unexpected public key for %s", kwd);
        RET_ERR(ebuf);
      }
      break;
    case NEED_OBJ:
      /* There must be a (non-key) object. */
      if (!tok->object_body) {
        tor_snprintf(ebuf, sizeof(ebuf), "Missing object for %s", kwd);
        RET_ERR(ebuf);
      }
      break;
    case NEED_KEY_1024: /* There must be a 1024-bit public key. */
    case NEED_SKEY_1024: /* There must be a 1024-bit private key. */
      if (tok->key && crypto_pk_num_bits(tok->key) != PK_BYTES*8) {
        tor_snprintf(ebuf, sizeof(ebuf), "Wrong size on key for %s: %d bits",
                     kwd, crypto_pk_num_bits(tok->key));
        RET_ERR(ebuf);
      }
      /* fall through */
    case NEED_KEY: /* There must be some kind of key. */
      if (!tok->key) {
        tor_snprintf(ebuf, sizeof(ebuf), "Missing public key for %s", kwd);
        RET_ERR(ebuf);
      }
      if (o_syn != NEED_SKEY_1024) {
        if (crypto_pk_key_is_private(tok->key)) {
          tor_snprintf(ebuf, sizeof(ebuf),
               "Private key given for %s, which wants a public key", kwd);
          RET_ERR(ebuf);
        }
      } else { /* o_syn == NEED_SKEY_1024 */
        if (!crypto_pk_key_is_private(tok->key)) {
          tor_snprintf(ebuf, sizeof(ebuf),
               "Public key given for %s, which wants a private key", kwd);
          RET_ERR(ebuf);
        }
      }
      break;
    case OBJ_OK:
      /* Anything goes with this token. */
      break;
  }

 done_tokenizing:
  return tok;
}

/** Return true iff the <b>memlen</b>-byte chunk of memory at
 * <b>memlen</b> is the same length as <b>token</b>, and their
 * contents are equal. */
static bool
mem_eq_token(const void *mem, size_t memlen, const char *token)
{
  size_t len = strlen(token);
  return memlen == len && fast_memeq(mem, token, len);
}

/** Helper function: read the next token from *s, advance *s to the end of the
 * token, and return the parsed token.  Parse *<b>s</b> according to the list
 * of tokens in <b>table</b>.
 */
directory_token_t *
get_next_token(memarea_t *area,
               const char **s, const char *eos, const token_rule_t *table)
{
  /** Reject any object at least this big; it is probably an overflow, an
   * attack, a bug, or some other nonsense. */
#define MAX_UNPARSED_OBJECT_SIZE (128*1024)
  /** Reject any line at least this big; it is probably an overflow, an
   * attack, a bug, or some other nonsense. */
#define MAX_LINE_LENGTH (128*1024)

  const char *next, *eol;
  size_t obname_len;
  int i;
  directory_token_t *tok;
  obj_syntax o_syn = NO_OBJ;
  char ebuf[128];
  const char *kwd = "";

  tor_assert(area);
  tok = ALLOC_ZERO(sizeof(directory_token_t));
  tok->tp = ERR_;

  /* Set *s to first token, eol to end-of-line, next to after first token */
  *s = eat_whitespace_eos(*s, eos); /* eat multi-line whitespace */
  tor_assert(eos >= *s);
  eol = memchr(*s, '\n', eos-*s);
  if (!eol)
    eol = eos;
  if (eol - *s > MAX_LINE_LENGTH) {
    RET_ERR("Line far too long");
  }

  next = find_whitespace_eos(*s, eol);

  if (mem_eq_token(*s, next-*s, "opt")) {
    /* Skip past an "opt" at the start of the line. */
    *s = eat_whitespace_eos_no_nl(next, eol);
    next = find_whitespace_eos(*s, eol);
  } else if (*s == eos) {  /* If no "opt", and end-of-line, line is invalid */
    RET_ERR("Unexpected EOF");
  }

  /* Search the table for the appropriate entry.  (I tried a binary search
   * instead, but it wasn't any faster.) */
  for (i = 0; table[i].t ; ++i) {
    if (mem_eq_token(*s, next-*s, table[i].t)) {
      /* We've found the keyword. */
      kwd = table[i].t;
      tok->tp = table[i].v;
      o_syn = table[i].os;
      *s = eat_whitespace_eos_no_nl(next, eol);
      /* We go ahead whether there are arguments or not, so that tok->args is
       * always set if we want arguments. */
      if (table[i].concat_args) {
        /* The keyword takes the line as a single argument */
        tok->args = ALLOC(sizeof(char*));
        tok->args[0] = STRNDUP(*s,eol-*s); /* Grab everything on line */
        tok->n_args = 1;
      } else {
        /* This keyword takes multiple arguments. */
        if (get_token_arguments(area, tok, *s, eol)<0) {
          tor_snprintf(ebuf, sizeof(ebuf),"Far too many arguments to %s", kwd);
          RET_ERR(ebuf);
        }
        *s = eol;
      }
      if (tok->n_args < table[i].min_args) {
        tor_snprintf(ebuf, sizeof(ebuf), "Too few arguments to %s", kwd);
        RET_ERR(ebuf);
      } else if (tok->n_args > table[i].max_args) {
        tor_snprintf(ebuf, sizeof(ebuf), "Too many arguments to %s", kwd);
        RET_ERR(ebuf);
      }
      break;
    }
  }

  if (tok->tp == ERR_) {
    /* No keyword matched; call it an "K_opt" or "A_unrecognized" */
    if (*s < eol && **s == '@')
      tok->tp = A_UNKNOWN_;
    else
      tok->tp = K_OPT;
    tok->args = ALLOC(sizeof(char*));
    tok->args[0] = STRNDUP(*s, eol-*s);
    tok->n_args = 1;
    o_syn = OBJ_OK;
  }

  /* Check whether there's an object present */
  *s = eat_whitespace_eos(eol, eos);  /* Scan from end of first line */
  tor_assert(eos >= *s);
  eol = memchr(*s, '\n', eos-*s);
  if (!eol || eol-*s<11 || strcmpstart(*s, "-----BEGIN ")) /* No object. */
    goto check_object;

  if (eol - *s <= 16 || memchr(*s+11,'\0',eol-*s-16) || /* no short lines, */
      !mem_eq_token(eol-5, 5, "-----") ||   /* nuls or invalid endings */
      (eol-*s) > MAX_UNPARSED_OBJECT_SIZE) {     /* name too long */
    RET_ERR("Malformed object: bad begin line");
  }
  tok->object_type = STRNDUP(*s+11, eol-*s-16);
  obname_len = eol-*s-16; /* store objname length here to avoid a strlen() */
  *s = eol+1;    /* Set *s to possible start of object data (could be eos) */

  /* Go to the end of the object */
  next = tor_memstr(*s, eos-*s, "-----END ");
  if (!next) {
    RET_ERR("Malformed object: missing object end line");
  }
  tor_assert(eos >= next);
  eol = memchr(next, '\n', eos-next);
  if (!eol)  /* end-of-line marker, or eos if there's no '\n' */
    eol = eos;
  /* Validate the ending tag, which should be 9 + NAME + 5 + eol */
  if ((size_t)(eol-next) != 9+obname_len+5 ||
      !mem_eq_token(next+9, obname_len, tok->object_type) ||
      !mem_eq_token(eol-5, 5, "-----")) {
    tor_snprintf(ebuf, sizeof(ebuf), "Malformed object: mismatched end tag %s",
             tok->object_type);
    ebuf[sizeof(ebuf)-1] = '\0';
    RET_ERR(ebuf);
  }
  if (next - *s > MAX_UNPARSED_OBJECT_SIZE)
    RET_ERR("Couldn't parse object: missing footer or object much too big.");

<<<<<<< HEAD
  {
=======
  if (!strcmp(tok->object_type, "RSA PUBLIC KEY")) { /* If it's a public key */
    if (o_syn != NEED_KEY && o_syn != NEED_KEY_1024 && o_syn != OBJ_OK) {
      RET_ERR("Unexpected public key.");
    }
    tok->key = crypto_pk_new();
    if (crypto_pk_read_public_key_from_string(tok->key, obstart, eol-obstart))
      RET_ERR("Couldn't parse public key.");
  } else if (!strcmp(tok->object_type, "RSA PRIVATE KEY")) { /* private key */
    if (o_syn != NEED_SKEY_1024 && o_syn != OBJ_OK) {
      RET_ERR("Unexpected private key.");
    }
    tok->key = crypto_pk_new();
    if (crypto_pk_read_private_key1024_from_string(tok->key,
                                                   obstart, eol-obstart))
      RET_ERR("Couldn't parse private key.");
  } else { /* If it's something else, try to base64-decode it */
>>>>>>> d0bce65c
    int r;
    size_t maxsize = base64_decode_maxsize(next-*s);
    tok->object_body = ALLOC(maxsize);
    r = base64_decode(tok->object_body, maxsize, *s, next-*s);
    if (r<0)
      RET_ERR("Malformed object: bad base64-encoded data");
    tok->object_size = r;
  }

  if (!strcmp(tok->object_type, "RSA PUBLIC KEY")) { /* If it's a public key */
    tok->key = crypto_pk_asn1_decode(tok->object_body, tok->object_size);
    if (! tok->key)
      RET_ERR("Couldn't parse public key.");
  } else if (!strcmp(tok->object_type, "RSA PRIVATE KEY")) { /* private key */
    tok->key = crypto_pk_asn1_decode_private(tok->object_body,
                                             tok->object_size);
    if (! tok->key)
      RET_ERR("Couldn't parse private key.");
  }
  *s = eol;

 check_object:
  tok = token_check_object(area, kwd, tok, o_syn);

 done_tokenizing:
  return tok;

#undef RET_ERR
#undef ALLOC
#undef ALLOC_ZERO
#undef STRDUP
#undef STRNDUP
}

/** Find the first token in <b>s</b> whose keyword is <b>keyword</b>; fail
 * with an assert if no such keyword is found.
 */
directory_token_t *
find_by_keyword_(smartlist_t *s, directory_keyword keyword,
                 const char *keyword_as_string)
{
  directory_token_t *tok = find_opt_by_keyword(s, keyword);
  if (PREDICT_UNLIKELY(!tok)) {
    log_err(LD_BUG, "Missing %s [%d] in directory object that should have "
         "been validated. Internal error.", keyword_as_string, (int)keyword);
    tor_assert(tok);
  }
  return tok;
}

/** Find the first token in <b>s</b> whose keyword is <b>keyword</b>; return
 * NULL if no such keyword is found.
 */
directory_token_t *
find_opt_by_keyword(const smartlist_t *s, directory_keyword keyword)
{
  SMARTLIST_FOREACH(s, directory_token_t *, t, if (t->tp == keyword) return t);
  return NULL;
}

/** If there are any directory_token_t entries in <b>s</b> whose keyword is
 * <b>k</b>, return a newly allocated smartlist_t containing all such entries,
 * in the same order in which they occur in <b>s</b>.  Otherwise return
 * NULL. */
smartlist_t *
find_all_by_keyword(const smartlist_t *s, directory_keyword k)
{
  smartlist_t *out = NULL;
  SMARTLIST_FOREACH(s, directory_token_t *, t,
                    if (t->tp == k) {
                    if (!out)
                    out = smartlist_new();
                    smartlist_add(out, t);
                    });
  return out;
}<|MERGE_RESOLUTION|>--- conflicted
+++ resolved
@@ -392,26 +392,7 @@
   if (next - *s > MAX_UNPARSED_OBJECT_SIZE)
     RET_ERR("Couldn't parse object: missing footer or object much too big.");
 
-<<<<<<< HEAD
   {
-=======
-  if (!strcmp(tok->object_type, "RSA PUBLIC KEY")) { /* If it's a public key */
-    if (o_syn != NEED_KEY && o_syn != NEED_KEY_1024 && o_syn != OBJ_OK) {
-      RET_ERR("Unexpected public key.");
-    }
-    tok->key = crypto_pk_new();
-    if (crypto_pk_read_public_key_from_string(tok->key, obstart, eol-obstart))
-      RET_ERR("Couldn't parse public key.");
-  } else if (!strcmp(tok->object_type, "RSA PRIVATE KEY")) { /* private key */
-    if (o_syn != NEED_SKEY_1024 && o_syn != OBJ_OK) {
-      RET_ERR("Unexpected private key.");
-    }
-    tok->key = crypto_pk_new();
-    if (crypto_pk_read_private_key1024_from_string(tok->key,
-                                                   obstart, eol-obstart))
-      RET_ERR("Couldn't parse private key.");
-  } else { /* If it's something else, try to base64-decode it */
->>>>>>> d0bce65c
     int r;
     size_t maxsize = base64_decode_maxsize(next-*s);
     tok->object_body = ALLOC(maxsize);
@@ -422,12 +403,19 @@
   }
 
   if (!strcmp(tok->object_type, "RSA PUBLIC KEY")) { /* If it's a public key */
+    if (o_syn != NEED_KEY && o_syn != NEED_KEY_1024 && o_syn != OBJ_OK) {
+      RET_ERR("Unexpected public key.");
+    }
     tok->key = crypto_pk_asn1_decode(tok->object_body, tok->object_size);
     if (! tok->key)
       RET_ERR("Couldn't parse public key.");
   } else if (!strcmp(tok->object_type, "RSA PRIVATE KEY")) { /* private key */
+    if (o_syn != NEED_SKEY_1024 && o_syn != OBJ_OK) {
+      RET_ERR("Unexpected private key.");
+    }
     tok->key = crypto_pk_asn1_decode_private(tok->object_body,
-                                             tok->object_size);
+                                             tok->object_size,
+                                             1024);
     if (! tok->key)
       RET_ERR("Couldn't parse private key.");
   }
