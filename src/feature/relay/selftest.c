--- conflicted
+++ resolved
@@ -130,35 +130,14 @@
   return true;
 }
 
-<<<<<<< HEAD
-/** Return 0 if we need to do a DirPort reachability check, because:
- *   - no reachability check has been done yet, or
- *   - we've initiated reachability checks, but none have succeeded.
- *  Return 1 if we don't need to do a DirPort reachability check, because:
- *   - we've seen a successful reachability check, or
- *   - there is no DirPort set, or
- *   - AssumeReachable is set, or
- *   - We're a dir auth (see ticket #40287), or
- *   - the network is disabled.
- */
-int
-router_dirport_seems_reachable(const or_options_t *options)
-{
-  int reach_checks_disabled = router_reachability_checks_disabled(options) ||
-                              authdir_mode(options) ||
-                              !options->DirPort_set;
-  return reach_checks_disabled ||
-         can_reach_dir_port;
-=======
-/** Relays no long open a DirPort except authorities. In both cases, no
- * reachability self test is done anymore since network re-entry towards an
+/** Relay DirPorts are no longer used (though authorities are). In either case,
+ * reachability self test is done anymore, since network re-entry towards an
  * authority DirPort is not allowed. Thus, consider it always reachable. */
 int
 router_dirport_seems_reachable(const or_options_t *options)
 {
   (void) options;
   return 1;
->>>>>>> 1c45a3df
 }
 
 /** See if we currently believe our ORPort to be unreachable. If so, return 1
