--- conflicted
+++ resolved
@@ -4342,12 +4342,9 @@
 }
 #endif
 
-<<<<<<< HEAD
-=======
 #define ERRNO_IS_EPROTO(e)    (e == SOCK_ERRNO(EPROTONOSUPPORT))
 #define SOCK_ERR_IS_EPROTO(s) ERRNO_IS_EPROTO(tor_socket_errno(s))
 
->>>>>>> 2c151d80
 /* Test for tor_open_socket*, using IPv4 or IPv6 depending on arg. */
 static void
 test_util_socket(void *arg)
@@ -4364,11 +4361,7 @@
   (void)arg;
 
   fd1 = tor_open_socket_with_extensions(domain, SOCK_STREAM, 0, 0, 0);
-<<<<<<< HEAD
-  if (tor_socket_errno(fd1) == SOCK_ERRNO(EPROTONOSUPPORT)) {
-=======
   if (SOCK_ERR_IS_EPROTO(fd1)) {
->>>>>>> 2c151d80
     /* Assume we're on an IPv4-only or IPv6-only system, and give up now. */
     goto done;
   }
@@ -4431,22 +4424,17 @@
   int socketpair_result = 0;
 
   socketpair_result = tor_socketpair_fn(family, SOCK_STREAM, 0, fds);
-<<<<<<< HEAD
   /* If there is no 127.0.0.1 or ::1, tor_ersatz_socketpair will and must fail.
    * Otherwise, we risk exposing a socketpair on a routable IP address. (Some
    * BSD jails use a routable address for localhost. Fortunately, they have
    * the real AF_UNIX socketpair.) */
-  if (-socketpair_result == SOCK_ERRNO(EINVAL)) {
+  if (ersatz && ERRNO_IS_EPROTO(-socketpair_result)) {
     /* In my testing, an IPv6-only FreeBSD jail without ::1 returned EINVAL.
      * Assume we're on a machine without 127.0.0.1 or ::1 and give up now. */
-=======
-  if (ersatz && ERRNO_IS_EPROTO(-socketpair_result)) {
-    /* Assume we're on an IPv6-only system, and give up now.
-     * (tor_ersatz_socketpair uses IPv4.) */
->>>>>>> 2c151d80
     goto done;
   }
   tt_int_op(0, OP_EQ, socketpair_result);
+
   tt_assert(SOCKET_OK(fds[0]));
   tt_assert(SOCKET_OK(fds[1]));
   tt_int_op(get_n_open_sockets(), OP_EQ, n + 2);
