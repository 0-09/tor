--- conflicted
+++ resolved
@@ -115,13 +115,8 @@
       - libnss3-dev
       - libscrypt-dev
       - libseccomp-dev
-<<<<<<< HEAD
-      ## zstd doesn't exist in Ubuntu Trusty
-      #- libzstd
+      - libzstd-dev
       - shellcheck
-=======
-      - libzstd-dev
->>>>>>> 0b376361
       ## Conditional build dependencies
       ## Always installed, so we don't need sudo
       - asciidoc
