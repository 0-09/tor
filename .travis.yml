language: c

cache:
  ccache: true
  ## cargo: true
  directories:
    - $HOME/.cargo
    ## caching CARGO_TARGET_DIR actually slows down the build over time,
    ## because old build products are never deleted.
    ## where we point CARGO_TARGET_DIR in all our cargo invocations
    #- $TRAVIS_BUILD_DIR/src/rust/target

compiler:
  - gcc

os:
  - linux

## We don't use the build matrix cross-product, because it makes too many jobs
## Instead, we list each job under matrix: include:
env:
  global:
    ## The Travis CI environment allows us two cores, so let's use both.
    - MAKEFLAGS="-j 2"
    ## We turn on hardening by default
    ## Also known as --enable-fragile-hardening in 0.3.0.3-alpha and later
    - HARDENING_OPTIONS="--enable-expensive-hardening"
    ## We turn off asciidoc by default, because it's slow
    - ASCIIDOC_OPTIONS="--disable-asciidoc"
  matrix:
    ## This matrix entry is required, but it doesn't actually create any jobs
    -
    ## TOR_RUST_DEPENDENCIES is spelt RUST_DEPENDENCIES in 0.3.2
    - RUST_OPTIONS="--enable-rust" TOR_RUST_DEPENDENCIES=true

matrix:
  ## include creates builds with gcc, linux, unless we override those defaults
  include:
<<<<<<< HEAD
    ## We include a single coverage build with the best options for coverage
    - env: COVERAGE_OPTIONS="--enable-coverage" HARDENING_OPTIONS=""
    ## We only want to check these build option combinations once
    ## (they shouldn't vary by compiler or OS)
    ## We run rust and coverage with hardening off, which seems like enough
    # - env: HARDENING_OPTIONS=""
=======
    ## We run basic tests on macOS
    - compiler: clang
      os: osx
    ## We run chutney on Linux, because it's faster than chutney on macOS
    - env: CHUTNEY="yes" CHUTNEY_ALLOW_FAILURES="2" SKIP_MAKE_CHECK="yes"
>>>>>>> 1e0e23c1
    ## We check asciidoc with distcheck, to make sure we remove doc products
    ## We use Linux clang, because there are no other Linux clang jobs
    - env: DISTCHECK="yes" ASCIIDOC_OPTIONS="" SKIP_MAKE_CHECK="yes"
      compiler: clang
<<<<<<< HEAD
    # We clone our stem repo and run `make test-stem`
    - env: TEST_STEM="yes" SKIP_MAKE_CHECK="yes"
    ## Check rust online with distcheck, to make sure we remove rust products
    - env: DISTCHECK="yes" RUST_OPTIONS="--enable-rust --enable-cargo-online-mode"
    ## Check disable module dirauth with and without rust
    - env: MODULES_OPTIONS="--disable-module-dirauth" RUST_OPTIONS="--enable-rust" TOR_RUST_DEPENDENCIES=true
    - env: MODULES_OPTIONS="--disable-module-dirauth"
    ## Check NSS
    - env: NSS_OPTIONS="--enable-nss"
=======
    ## We include a single coverage build with the best options for coverage
    - env: COVERAGE_OPTIONS="--enable-coverage" HARDENING_OPTIONS=""
    ## We run chutney on macOS, because macOS Travis has IPv6
    - env: CHUTNEY="yes" CHUTNEY_ALLOW_FAILURES="2" SKIP_MAKE_CHECK="yes"
      os: osx
>>>>>>> 1e0e23c1

  ## Allow the build to report success (with non-required sub-builds
  ## continuing to run) if all required sub-builds have succeeded.
  fast_finish: true

  ## Careful! We use global envs, which makes it hard to allow failures by env:
  ## https://docs.travis-ci.com/user/customizing-the-build#matching-jobs-with-allow_failures
  allow_failures:
<<<<<<< HEAD
    ## test-stem sometimes hangs on Travis
    - env: TEST_STEM="yes" SKIP_MAKE_CHECK="yes"

  exclude:
    ## gcc on OSX is less useful, because the default compiler is clang.
    - compiler: gcc
      os: osx
    ## gcc on Linux with no env is redundant, because all the custom builds use
    ## gcc on Linux
    - compiler: gcc
      os: linux
      env:
    ## offline rust builds for gcc on Linux are redundant, because we do an
    ## online rust build for gcc on Linux
    - compiler: gcc
      os: linux
      ## TOR_RUST_DEPENDENCIES is spelt RUST_DEPENDENCIES in 0.3.2
      env: RUST_OPTIONS="--enable-rust" TOR_RUST_DEPENDENCIES=true
=======
    ## macOS chutney is very slow, so we let the build finish before it's done
    ## We'd like to fast finish, but still eventually show failures.
    ## But Travis doesn't have that option.
    - env: CHUTNEY="yes" CHUTNEY_ALLOW_FAILURES="2" SKIP_MAKE_CHECK="yes"
      os: osx
>>>>>>> 1e0e23c1

## (Linux only) Use the latest Linux image (Ubuntu Trusty)
dist: trusty

## Download our dependencies
addons:
  ## (Linux only)
  apt:
    packages:
      ## Required dependencies
      - libevent-dev
      ## Ubuntu comes with OpenSSL by default
      #- libssl-dev
      - zlib1g-dev
      ## Optional dependencies
      - libcap-dev
      - liblzma-dev
      - libnss3-dev
      - libscrypt-dev
      - libseccomp-dev
      ## zstd doesn't exist in Ubuntu Trusty
      #- libzstd
      ## Conditional build dependencies
      ## Always installed, so we don't need sudo
      - asciidoc
      - docbook-xsl
      - docbook-xml
      - xmlto
      ## Utilities
      ## preventing or diagnosing hangs
      - timelimit
  ## (OSX only)
  homebrew:
    packages:
      ## Required dependencies
      - libevent
      ## The OSX version of OpenSSL is way too old
      - openssl
      ## OSX comes with zlib by default
      ## to use a newer zlib, pass the keg path to configure (like OpenSSL)
      #- zlib
      ## Optional dependencies
      - libscrypt
      - xz
      - zstd
      ## Required build dependencies
      ## Tor needs pkg-config to find some dependencies at build time
      - pkg-config
      ## Optional build dependencies
      - ccache
      ## Conditional build dependencies
      ## Always installed, because manual brew installs are hard to get right
      - asciidoc
      - xmlto
      ## Utilities
      ## preventing or diagnosing hangs
      - timelimit

## (OSX only) Use the default OSX image
## See https://docs.travis-ci.com/user/reference/osx#os-x-version
## Default is Xcode 9.4 on macOS 10.13 as of August 2018
#osx_image: xcode9.4

before_install:
  ## Create empty rust directories for non-Rust builds, so caching succeeds
  - if [[ "$RUST_OPTIONS" == "" ]]; then mkdir -p $HOME/.cargo $TRAVIS_BUILD_DIR/src/rust/target; fi

install:
  ## If we're on OSX, configure ccache (ccache is automatically installed and configured on Linux)
  - if [[ "$TRAVIS_OS_NAME" == "osx" ]]; then export PATH="/usr/local/opt/ccache/libexec:$PATH"; fi
  ## If we're on OSX, OpenSSL is keg-only, so tor 0.2.9 and later need to be configured --with-openssl-dir= to build
  - if [[ "$TRAVIS_OS_NAME" == "osx" ]]; then OPENSSL_OPTIONS=--with-openssl-dir=`brew --prefix openssl`; fi
  ## Install conditional features
  ## Install coveralls
  - if [[ "$COVERAGE_OPTIONS" != "" ]]; then pip install --user cpp-coveralls; fi
  ## If we're on OSX, and using asciidoc, configure asciidoc
  - if [[ "$ASCIIDOC_OPTIONS" == "" ]] && [[ "$TRAVIS_OS_NAME" == "osx" ]]; then export XML_CATALOG_FILES="/usr/local/etc/xml/catalog"; fi
  ## If we're using Rust, download rustup
  - if [[ "$RUST_OPTIONS" != "" ]]; then curl -Ssf -o rustup.sh https://sh.rustup.rs; fi
  ## Install the nightly channels of rustc and cargo and setup our toolchain environment
  - if [[ "$RUST_OPTIONS" != "" ]]; then sh rustup.sh -y --default-toolchain nightly; fi
  - if [[ "$RUST_OPTIONS" != "" ]]; then source $HOME/.cargo/env; fi
  ## If we're testing rust builds in offline-mode, then set up our vendored dependencies
  - if [[ "$TOR_RUST_DEPENDENCIES" == "true" ]]; then export TOR_RUST_DEPENDENCIES=$PWD/src/ext/rust/crates; fi
  ## If we're running chutney, install it.
  - if [[ "$CHUTNEY" != "" ]]; then git clone --depth 1 https://github.com/torproject/chutney.git ; export CHUTNEY_PATH="$(pwd)/chutney"; fi
  ## If we're running stem, install it.
  - if [[ "$TEST_STEM" != "" ]]; then git clone --depth 1 https://github.com/torproject/stem.git ; export STEM_SOURCE_DIR=`pwd`/stem; fi
  ##
  ## Finally, list installed package versions
  - if [[ "$TRAVIS_OS_NAME" == "linux" ]]; then dpkg-query --show; fi
  - if [[ "$TRAVIS_OS_NAME" == "osx" ]]; then brew list --versions; fi
  ## Get some info about rustup, rustc and cargo
  - if [[ "$RUST_OPTIONS" != "" ]]; then which rustup; fi
  - if [[ "$RUST_OPTIONS" != "" ]]; then which rustc; fi
  - if [[ "$RUST_OPTIONS" != "" ]]; then which cargo; fi
  - if [[ "$RUST_OPTIONS" != "" ]]; then rustup --version; fi
  - if [[ "$RUST_OPTIONS" != "" ]]; then rustc --version; fi
  - if [[ "$RUST_OPTIONS" != "" ]]; then cargo --version; fi
  ## Get python version
  - python --version
  ## If we're running chutney, show the chutney commit
  - if [[ "$CHUTNEY" != "" ]]; then pushd "$CHUTNEY_PATH"; git log -1 ; popd ; fi
  ## If we're running stem, show the stem version and commit
  - if [[ "$TEST_STEM" != "" ]]; then pushd stem; python -c "from stem import stem; print(stem.__version__);"; git log -1; popd; fi

script:
  # Skip test_rebind on macOS
  - if [[ "$TRAVIS_OS_NAME" == "osx" ]]; then export TOR_SKIP_TEST_REBIND=true; fi
  - ./autogen.sh
  - CONFIGURE_FLAGS="$ASCIIDOC_OPTIONS $COVERAGE_OPTIONS $HARDENING_OPTIONS $MODULES_OPTIONS $NSS_OPTIONS $OPENSSL_OPTIONS $RUST_OPTIONS --enable-fatal-warnings --disable-silent-rules"
  - echo "Configure flags are $CONFIGURE_FLAGS"
  - ./configure $CONFIGURE_FLAGS
  ## We run `make check` because that's what https://jenkins.torproject.org does.
  - if [[ "$SKIP_MAKE_CHECK" == "" ]]; then make check; fi
  - if [[ "$DISTCHECK" != "" ]]; then make distcheck DISTCHECK_CONFIGURE_FLAGS="$CONFIGURE_FLAGS"; fi
  - if [[ "$CHUTNEY" != "" ]]; then make test-network-all; fi
  ## Diagnostic for bug 29437: kill stem if it hangs for 9.5 minutes
  ## Travis will kill the job after 10 minutes with no output
  - if [[ "$TEST_STEM" != "" ]]; then make src/app/tor; timelimit -p -t 540 -s USR1 -T 30 -S ABRT python3 "$STEM_SOURCE_DIR"/run_tests.py --tor src/app/tor --integ --test control.controller --test control.base_controller --test process --log TRACE --log-file stem.log; fi
  ## If this build was one that produced coverage, upload it.
  - if [[ "$COVERAGE_OPTIONS" != "" ]]; then coveralls -b . --exclude src/test --exclude src/trunnel --gcov-options '\-p' || echo "Coverage failed"; fi

after_failure:
  ## configure will leave a log file with more details of config failures.
  ## But the log is too long for travis' rendered view, so tail it.
  - tail -1000 config.log || echo "tail failed"
  ## `make check` will leave a log file with more details of test failures.
  - if [[ "$SKIP_MAKE_CHECK" == "" ]]; then cat test-suite.log || echo "cat failed"; fi
  ## `make distcheck` puts it somewhere different.
  - if [[ "$DISTCHECK" != "" ]]; then make show-distdir-testlog || echo "make failed"; fi
  - if [[ "$DISTCHECK" != "" ]]; then make show-distdir-core || echo "make failed"; fi
  - if [[ "$CHUTNEY" != "" ]]; then ls test_network_log || echo "ls failed"; cat test_network_log/* || echo "cat failed"; fi
  - if [[ "$TEST_STEM" != "" ]]; then tail -1000 "$STEM_SOURCE_DIR"/test/data/tor_log || echo "tail failed"; fi
  - if [[ "$TEST_STEM" != "" ]]; then grep -v "SocketClosed" stem.log | tail -1000 || echo "grep | tail failed"; fi

before_cache:
  ## Delete all gcov files.
  - if [[ "$COVERAGE_OPTIONS" != "" ]]; then make reset-gcov; fi
  ## Delete the cargo registry before caching .cargo, because it's cheaper to
  ## download the registry and throw it away, rather than caching it
  - rm -rf $HOME/.cargo/registry

notifications:
  irc:
    channels:
      - "irc.oftc.net#tor-ci"
    template:
      - "%{repository} %{branch} %{commit} - %{author}: %{commit_subject}"
      - "Build #%{build_number} %{result}. Details: %{build_url}"
    on_success: change
    on_failure: change
  email:
    on_success: never
    on_failure: change<|MERGE_RESOLUTION|>--- conflicted
+++ resolved
@@ -30,31 +30,22 @@
   matrix:
     ## This matrix entry is required, but it doesn't actually create any jobs
     -
-    ## TOR_RUST_DEPENDENCIES is spelt RUST_DEPENDENCIES in 0.3.2
-    - RUST_OPTIONS="--enable-rust" TOR_RUST_DEPENDENCIES=true
 
 matrix:
   ## include creates builds with gcc, linux, unless we override those defaults
   include:
-<<<<<<< HEAD
-    ## We include a single coverage build with the best options for coverage
-    - env: COVERAGE_OPTIONS="--enable-coverage" HARDENING_OPTIONS=""
-    ## We only want to check these build option combinations once
-    ## (they shouldn't vary by compiler or OS)
-    ## We run rust and coverage with hardening off, which seems like enough
-    # - env: HARDENING_OPTIONS=""
-=======
     ## We run basic tests on macOS
     - compiler: clang
       os: osx
     ## We run chutney on Linux, because it's faster than chutney on macOS
     - env: CHUTNEY="yes" CHUTNEY_ALLOW_FAILURES="2" SKIP_MAKE_CHECK="yes"
->>>>>>> 1e0e23c1
     ## We check asciidoc with distcheck, to make sure we remove doc products
-    ## We use Linux clang, because there are no other Linux clang jobs
     - env: DISTCHECK="yes" ASCIIDOC_OPTIONS="" SKIP_MAKE_CHECK="yes"
-      compiler: clang
-<<<<<<< HEAD
+    ## We include a single coverage build with the best options for coverage
+    - env: COVERAGE_OPTIONS="--enable-coverage" HARDENING_OPTIONS=""
+    ## We run chutney on macOS, because macOS Travis has IPv6
+    - env: CHUTNEY="yes" CHUTNEY_ALLOW_FAILURES="2" SKIP_MAKE_CHECK="yes"
+      os: osx
     # We clone our stem repo and run `make test-stem`
     - env: TEST_STEM="yes" SKIP_MAKE_CHECK="yes"
     ## Check rust online with distcheck, to make sure we remove rust products
@@ -64,13 +55,6 @@
     - env: MODULES_OPTIONS="--disable-module-dirauth"
     ## Check NSS
     - env: NSS_OPTIONS="--enable-nss"
-=======
-    ## We include a single coverage build with the best options for coverage
-    - env: COVERAGE_OPTIONS="--enable-coverage" HARDENING_OPTIONS=""
-    ## We run chutney on macOS, because macOS Travis has IPv6
-    - env: CHUTNEY="yes" CHUTNEY_ALLOW_FAILURES="2" SKIP_MAKE_CHECK="yes"
-      os: osx
->>>>>>> 1e0e23c1
 
   ## Allow the build to report success (with non-required sub-builds
   ## continuing to run) if all required sub-builds have succeeded.
@@ -79,32 +63,13 @@
   ## Careful! We use global envs, which makes it hard to allow failures by env:
   ## https://docs.travis-ci.com/user/customizing-the-build#matching-jobs-with-allow_failures
   allow_failures:
-<<<<<<< HEAD
-    ## test-stem sometimes hangs on Travis
-    - env: TEST_STEM="yes" SKIP_MAKE_CHECK="yes"
-
-  exclude:
-    ## gcc on OSX is less useful, because the default compiler is clang.
-    - compiler: gcc
-      os: osx
-    ## gcc on Linux with no env is redundant, because all the custom builds use
-    ## gcc on Linux
-    - compiler: gcc
-      os: linux
-      env:
-    ## offline rust builds for gcc on Linux are redundant, because we do an
-    ## online rust build for gcc on Linux
-    - compiler: gcc
-      os: linux
-      ## TOR_RUST_DEPENDENCIES is spelt RUST_DEPENDENCIES in 0.3.2
-      env: RUST_OPTIONS="--enable-rust" TOR_RUST_DEPENDENCIES=true
-=======
     ## macOS chutney is very slow, so we let the build finish before it's done
     ## We'd like to fast finish, but still eventually show failures.
     ## But Travis doesn't have that option.
     - env: CHUTNEY="yes" CHUTNEY_ALLOW_FAILURES="2" SKIP_MAKE_CHECK="yes"
       os: osx
->>>>>>> 1e0e23c1
+    ## test-stem sometimes hangs on Travis
+    - env: TEST_STEM="yes" SKIP_MAKE_CHECK="yes"
 
 ## (Linux only) Use the latest Linux image (Ubuntu Trusty)
 dist: trusty
