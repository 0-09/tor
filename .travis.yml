--- conflicted
+++ resolved
@@ -28,15 +28,6 @@
     ## We turn off asciidoc by default, because it's slow
     - ASCIIDOC_OPTIONS="--disable-asciidoc"
   matrix:
-<<<<<<< HEAD
-    ## Leave at least one entry here or Travis seems to generate a
-    ## matrix entry with empty matrix environment variables.  Leaving
-    ## more than one entry causes unwanted matrix entries with
-    ## unspecified compilers.
-    - RUST_OPTIONS="--enable-rust --enable-cargo-online-mode"
-    # - RUST_OPTIONS="--enable-rust" TOR_RUST_DEPENDENCIES=true
-    # - RUST_OPTIONS=""
-=======
     ## We want to use each build option at least once
     ##
     ## We don't list default variable values, because we set the defaults
@@ -47,7 +38,6 @@
     ##   https:/trac.torproject.org/projects/tor/ticket/25386
     ##   https:/trac.torproject.org/projects/tor/ticket/26398
     - RUST_OPTIONS="--enable-rust --enable-cargo-online-mode" HARDENING_OPTIONS=""
->>>>>>> 4517c4c3
 
 matrix:
   ## include creates builds with gcc, linux, sudo: false
@@ -72,59 +62,16 @@
   ## https://github.com/travis-ci/travis-ci/issues/1696
   # fast_finish: true
 
-<<<<<<< HEAD
-  ## Uncomment the appropriate lines below to allow the build to
-  ## report success even if some less-critical sub-builds fail and it
-  ## seems likely to take a while for someone to fix it.  Currently
-  ## Travis CI doesn't distinguish "all builds succeeded" from "some
-  ## non-required sub-builds failed" except on the individual build's
-  ## page, which makes it somewhat annoying to detect from the
-  ## branches and build history pages.  See
-  ## https://github.com/travis-ci/travis-ci/issues/8716
-  allow_failures:
-    # - env: RUST_OPTIONS="--enable-rust" TOR_RUST_DEPENDENCIES=true
-    # - env: RUST_OPTIONS="--enable-rust --enable-cargo-online-mode
-    # - compiler: clang
-
-  ## Create explicit matrix entries to work around a Travis CI
-  ## environment issue.  Missing keys inherit from the first list
-  ## entry under that key outside the "include" clause.
-  include:
-    - compiler: gcc
-    - compiler: gcc
-      env: RUST_OPTIONS="--enable-rust" TOR_RUST_DEPENDENCIES=true
-    - compiler: gcc
-      env: RUST_OPTIONS=""
-    - compiler: gcc
-      env: COVERAGE_OPTIONS="--enable-coverage"
-    - compiler: gcc
-      env: DISTCHECK="yes" RUST_OPTIONS=""
-    - compiler: gcc
-      env: DISTCHECK="yes" RUST_OPTIONS="--enable-rust --enable-cargo-online-mode"
-    ## The "sudo: required" forces non-containerized builds, working
-    ## around a Travis CI environment issue: clang LeakAnalyzer fails
-    ## because it requires ptrace and the containerized environment no
-    ## longer allows ptrace.
-    - compiler: clang
-      sudo: required
-=======
   ## Careful! We use global envs, which makes it hard to exclude or
   ## allow failures by env:
   ## https://docs.travis-ci.com/user/customizing-the-build#matching-jobs-with-allow_failures
   exclude:
     ## Clang doesn't work in containerized builds, see below.
->>>>>>> 4517c4c3
     - compiler: clang
       sudo: false
     ## We also exclude non-containerized gcc, because they're slow and redundant.
     - compiler: gcc
       sudo: required
-<<<<<<< HEAD
-      env: RUST_OPTIONS="--enable-rust" TOR_RUST_DEPENDENCIES=true
-    - compiler: clang
-      sudo: required
-      env: RUST_OPTIONS=""
-=======
 
 ## We don't need sudo. (The "apt:" stanza after this allows us to not need
 ## sudo; otherwise, we would need it for getting dependencies.)
@@ -168,7 +115,6 @@
 ## See https://docs.travis-ci.com/user/reference/osx#os-x-version
 ## Default is Xcode 9.4 on macOS 10.13 as of August 2018
 #osx_image: xcode9.4
->>>>>>> 4517c4c3
 
 before_install:
   ## If we're on OSX, homebrew usually needs to be updated first
@@ -217,8 +163,6 @@
   - if [[ "$RUST_OPTIONS" != "" ]]; then rustup --version; fi
   - if [[ "$RUST_OPTIONS" != "" ]]; then rustc --version; fi
   - if [[ "$RUST_OPTIONS" != "" ]]; then cargo --version; fi
-  ## If we're testing rust builds in offline-mode, then set up our vendored dependencies
-  - if [[ "$TOR_RUST_DEPENDENCIES" == "true" ]]; then export TOR_RUST_DEPENDENCIES=$PWD/src/ext/rust/crates; fi
 
 script:
   - ./autogen.sh
